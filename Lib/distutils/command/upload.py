--- conflicted
+++ resolved
@@ -179,22 +179,10 @@
                           headers=headers)
         # send the data
         try:
-<<<<<<< HEAD
-            http.connect()
-            http.putrequest("POST", url)
-            http.putheader('Content-type',
-                           'multipart/form-data; boundary=%s'%boundary)
-            http.putheader('Content-length', str(len(body)))
-            http.putheader('Authorization', auth)
-            http.endheaders()
-            http.send(body)
-        except OSError as e:
-=======
             result = urlopen(request)
             status = result.getcode()
             reason = result.msg
-        except socket.error as e:
->>>>>>> a2ebfd02
+        except OSError as e:
             self.announce(str(e), log.ERROR)
             return
         except HTTPError as e:
