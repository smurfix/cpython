--- conflicted
+++ resolved
@@ -282,14 +282,10 @@
 
 
 class fifo:
-<<<<<<< HEAD
-    def __init__ (self, list=None):
+    def __init__(self, list=None):
         import warnings
         warnings.warn('fifo class will be removed in Python 3.6',
                       DeprecationWarning, stacklevel=2)
-=======
-    def __init__(self, list=None):
->>>>>>> fd5d1b51
         if not list:
             self.list = deque()
         else:
