--- conflicted
+++ resolved
@@ -13,6 +13,7 @@
                        get_path, get_path_names, _SCHEMES,
                        _get_default_scheme, _expand_vars,
                        get_scheme_names, get_config_var, _main)
+
 
 class TestSysConfig(unittest.TestCase):
 
@@ -205,9 +206,9 @@
             get_config_vars()['CFLAGS'] = ('-arch %s -isysroot '
                                            '/Developer/SDKs/MacOSX10.4u.sdk  '
                                            '-fno-strict-aliasing -fno-common '
-                                           '-dynamic -DNDEBUG -g -O3'%(arch,))
-
-            self.assertEqual(get_platform(), 'macosx-10.4-%s'%(arch,))
+                                           '-dynamic -DNDEBUG -g -O3' % arch)
+
+            self.assertEqual(get_platform(), 'macosx-10.4-%s' % arch)
 
         # linux debian sarge
         os.name = 'posix'
@@ -320,8 +321,8 @@
         self.assertEqual(my_platform, test_platform)
 
 
-<<<<<<< HEAD
 class MakefileTests(unittest.TestCase):
+
     @unittest.skipIf(sys.platform.startswith('win'),
                      'Test is not Windows compatible')
     def test_get_makefile_filename(self):
@@ -346,8 +347,6 @@
         })
 
 
-=======
->>>>>>> aa1ef2d7
 def test_main():
     run_unittest(TestSysConfig, MakefileTests)
 
