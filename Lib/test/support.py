--- conflicted
+++ resolved
@@ -1561,12 +1561,7 @@
     try:
         os.symlink(TESTFN, symlink_path)
         can = True
-<<<<<<< HEAD
-    except (OSError, NotImplementedError):
-=======
-        os.remove(symlink_path)
     except (OSError, NotImplementedError, AttributeError):
->>>>>>> 3e86c99f
         can = False
     else:
         os.remove(symlink_path)
