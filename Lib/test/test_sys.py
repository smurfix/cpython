import unittest, test.support
import sys, io, os
import struct
import subprocess
import textwrap
import warnings
import operator
import codecs

# count the number of test runs, used to create unique
# strings to intern in test_intern()
numruns = 0

try:
    import threading
except ImportError:
    threading = None

class SysModuleTest(unittest.TestCase):

    def setUp(self):
        self.orig_stdout = sys.stdout
        self.orig_stderr = sys.stderr
        self.orig_displayhook = sys.displayhook

    def tearDown(self):
        sys.stdout = self.orig_stdout
        sys.stderr = self.orig_stderr
        sys.displayhook = self.orig_displayhook
        test.support.reap_children()

    def test_original_displayhook(self):
        import builtins
        out = io.StringIO()
        sys.stdout = out

        dh = sys.__displayhook__

        self.assertRaises(TypeError, dh)
        if hasattr(builtins, "_"):
            del builtins._

        dh(None)
        self.assertEqual(out.getvalue(), "")
        self.assertTrue(not hasattr(builtins, "_"))
        dh(42)
        self.assertEqual(out.getvalue(), "42\n")
        self.assertEqual(builtins._, 42)

        del sys.stdout
        self.assertRaises(RuntimeError, dh, 42)

    def test_lost_displayhook(self):
        del sys.displayhook
        code = compile("42", "<string>", "single")
        self.assertRaises(RuntimeError, eval, code)

    def test_custom_displayhook(self):
        def baddisplayhook(obj):
            raise ValueError
        sys.displayhook = baddisplayhook
        code = compile("42", "<string>", "single")
        self.assertRaises(ValueError, eval, code)

    def test_original_excepthook(self):
        err = io.StringIO()
        sys.stderr = err

        eh = sys.__excepthook__

        self.assertRaises(TypeError, eh)
        try:
            raise ValueError(42)
        except ValueError as exc:
            eh(*sys.exc_info())

        self.assertTrue(err.getvalue().endswith("ValueError: 42\n"))

    def test_excepthook(self):
        with test.support.captured_output("stderr") as stderr:
            sys.excepthook(1, '1', 1)
        self.assertTrue("TypeError: print_exception(): Exception expected for " \
                         "value, str found" in stderr.getvalue())

    # FIXME: testing the code for a lost or replaced excepthook in
    # Python/pythonrun.c::PyErr_PrintEx() is tricky.

    def test_exit(self):

        self.assertRaises(TypeError, sys.exit, 42, 42)

        # call without argument
        try:
            sys.exit(0)
        except SystemExit as exc:
            self.assertEqual(exc.code, 0)
        except:
            self.fail("wrong exception")
        else:
            self.fail("no exception")

        # call with tuple argument with one entry
        # entry will be unpacked
        try:
            sys.exit(42)
        except SystemExit as exc:
            self.assertEqual(exc.code, 42)
        except:
            self.fail("wrong exception")
        else:
            self.fail("no exception")

        # call with integer argument
        try:
            sys.exit((42,))
        except SystemExit as exc:
            self.assertEqual(exc.code, 42)
        except:
            self.fail("wrong exception")
        else:
            self.fail("no exception")

        # call with string argument
        try:
            sys.exit("exit")
        except SystemExit as exc:
            self.assertEqual(exc.code, "exit")
        except:
            self.fail("wrong exception")
        else:
            self.fail("no exception")

        # call with tuple argument with two entries
        try:
            sys.exit((17, 23))
        except SystemExit as exc:
            self.assertEqual(exc.code, (17, 23))
        except:
            self.fail("wrong exception")
        else:
            self.fail("no exception")

        # test that the exit machinery handles SystemExits properly
        rc = subprocess.call([sys.executable, "-c",
                              "raise SystemExit(47)"])
        self.assertEqual(rc, 47)

        def check_exit_message(code, expected, env=None):
            process = subprocess.Popen([sys.executable, "-c", code],
                                       stderr=subprocess.PIPE, env=env)
            stdout, stderr = process.communicate()
            self.assertEqual(process.returncode, 1)
            self.assertTrue(stderr.startswith(expected),
                "%s doesn't start with %s" % (ascii(stderr), ascii(expected)))

        # test that stderr buffer if flushed before the exit message is written
        # into stderr
        check_exit_message(
            r'import sys; sys.stderr.write("unflushed,"); sys.exit("message")',
            b"unflushed,message")

        # test that the exit message is written with backslashreplace error
        # handler to stderr
        check_exit_message(
            r'import sys; sys.exit("surrogates:\uDCFF")',
            b"surrogates:\\udcff")

        # test that the unicode message is encoded to the stderr encoding
        # instead of the default encoding (utf8)
        env = os.environ.copy()
        env['PYTHONIOENCODING'] = 'latin-1'
        check_exit_message(
            r'import sys; sys.exit("h\xe9")',
            b"h\xe9", env=env)

    def test_getdefaultencoding(self):
        self.assertRaises(TypeError, sys.getdefaultencoding, 42)
        # can't check more than the type, as the user might have changed it
        self.assertIsInstance(sys.getdefaultencoding(), str)

    # testing sys.settrace() is done in test_sys_settrace.py
    # testing sys.setprofile() is done in test_sys_setprofile.py

    def test_setcheckinterval(self):
        with warnings.catch_warnings():
            warnings.simplefilter("ignore")
            self.assertRaises(TypeError, sys.setcheckinterval)
            orig = sys.getcheckinterval()
            for n in 0, 100, 120, orig: # orig last to restore starting state
                sys.setcheckinterval(n)
                self.assertEqual(sys.getcheckinterval(), n)

    @unittest.skipUnless(threading, 'Threading required for this test.')
    def test_switchinterval(self):
        self.assertRaises(TypeError, sys.setswitchinterval)
        self.assertRaises(TypeError, sys.setswitchinterval, "a")
        self.assertRaises(ValueError, sys.setswitchinterval, -1.0)
        self.assertRaises(ValueError, sys.setswitchinterval, 0.0)
        orig = sys.getswitchinterval()
        # sanity check
        self.assertTrue(orig < 0.5, orig)
        try:
            for n in 0.00001, 0.05, 3.0, orig:
                sys.setswitchinterval(n)
                self.assertAlmostEqual(sys.getswitchinterval(), n)
        finally:
            sys.setswitchinterval(orig)

    def test_recursionlimit(self):
        self.assertRaises(TypeError, sys.getrecursionlimit, 42)
        oldlimit = sys.getrecursionlimit()
        self.assertRaises(TypeError, sys.setrecursionlimit)
        self.assertRaises(ValueError, sys.setrecursionlimit, -42)
        sys.setrecursionlimit(10000)
        self.assertEqual(sys.getrecursionlimit(), 10000)
        sys.setrecursionlimit(oldlimit)

    @unittest.skipIf(hasattr(sys, 'gettrace') and sys.gettrace(),
                     'fatal error if run with a trace function')
    def test_recursionlimit_recovery(self):
        # NOTE: this test is slightly fragile in that it depends on the current
        # recursion count when executing the test being low enough so as to
        # trigger the recursion recovery detection in the _Py_MakeEndRecCheck
        # macro (see ceval.h).
        oldlimit = sys.getrecursionlimit()
        def f():
            f()
        try:
            for i in (50, 1000):
                # Issue #5392: stack overflow after hitting recursion limit twice
                sys.setrecursionlimit(i)
                self.assertRaises(RuntimeError, f)
                self.assertRaises(RuntimeError, f)
        finally:
            sys.setrecursionlimit(oldlimit)

    def test_recursionlimit_fatalerror(self):
        # A fatal error occurs if a second recursion limit is hit when recovering
        # from a first one.
        if os.name == "nt":
            raise unittest.SkipTest(
                "under Windows, test would generate a spurious crash dialog")
        code = textwrap.dedent("""
            import sys

            def f():
                try:
                    f()
                except RuntimeError:
                    f()

            sys.setrecursionlimit(%d)
            f()""")
        for i in (50, 1000):
            sub = subprocess.Popen([sys.executable, '-c', code % i],
                stderr=subprocess.PIPE)
            err = sub.communicate()[1]
            self.assertTrue(sub.returncode, sub.returncode)
            self.assertTrue(
                b"Fatal Python error: Cannot recover from stack overflow" in err,
                err)

    def test_getwindowsversion(self):
        # Raise SkipTest if sys doesn't have getwindowsversion attribute
        test.support.get_attribute(sys, "getwindowsversion")
        v = sys.getwindowsversion()
        self.assertEqual(len(v), 5)
        self.assertIsInstance(v[0], int)
        self.assertIsInstance(v[1], int)
        self.assertIsInstance(v[2], int)
        self.assertIsInstance(v[3], int)
        self.assertIsInstance(v[4], str)
        self.assertRaises(IndexError, operator.getitem, v, 5)
        self.assertIsInstance(v.major, int)
        self.assertIsInstance(v.minor, int)
        self.assertIsInstance(v.build, int)
        self.assertIsInstance(v.platform, int)
        self.assertIsInstance(v.service_pack, str)
        self.assertIsInstance(v.service_pack_minor, int)
        self.assertIsInstance(v.service_pack_major, int)
        self.assertIsInstance(v.suite_mask, int)
        self.assertIsInstance(v.product_type, int)
        self.assertEqual(v[0], v.major)
        self.assertEqual(v[1], v.minor)
        self.assertEqual(v[2], v.build)
        self.assertEqual(v[3], v.platform)
        self.assertEqual(v[4], v.service_pack)

        # This is how platform.py calls it. Make sure tuple
        #  still has 5 elements
        maj, min, buildno, plat, csd = sys.getwindowsversion()

    def test_call_tracing(self):
        self.assertRaises(TypeError, sys.call_tracing, type, 2)

    def test_dlopenflags(self):
        if hasattr(sys, "setdlopenflags"):
            self.assertTrue(hasattr(sys, "getdlopenflags"))
            self.assertRaises(TypeError, sys.getdlopenflags, 42)
            oldflags = sys.getdlopenflags()
            self.assertRaises(TypeError, sys.setdlopenflags)
            sys.setdlopenflags(oldflags+1)
            self.assertEqual(sys.getdlopenflags(), oldflags+1)
            sys.setdlopenflags(oldflags)

    def test_refcount(self):
        # n here must be a global in order for this test to pass while
        # tracing with a python function.  Tracing calls PyFrame_FastToLocals
        # which will add a copy of any locals to the frame object, causing
        # the reference count to increase by 2 instead of 1.
        global n
        self.assertRaises(TypeError, sys.getrefcount)
        c = sys.getrefcount(None)
        n = None
        self.assertEqual(sys.getrefcount(None), c+1)
        del n
        self.assertEqual(sys.getrefcount(None), c)
        if hasattr(sys, "gettotalrefcount"):
            self.assertIsInstance(sys.gettotalrefcount(), int)

    def test_getframe(self):
        self.assertRaises(TypeError, sys._getframe, 42, 42)
        self.assertRaises(ValueError, sys._getframe, 2000000000)
        self.assertTrue(
            SysModuleTest.test_getframe.__code__ \
            is sys._getframe().f_code
        )

    # sys._current_frames() is a CPython-only gimmick.
    def test_current_frames(self):
        have_threads = True
        try:
            import _thread
        except ImportError:
            have_threads = False

        if have_threads:
            self.current_frames_with_threads()
        else:
            self.current_frames_without_threads()

    # Test sys._current_frames() in a WITH_THREADS build.
    @test.support.reap_threads
    def current_frames_with_threads(self):
        import threading, _thread
        import traceback

        # Spawn a thread that blocks at a known place.  Then the main
        # thread does sys._current_frames(), and verifies that the frames
        # returned make sense.
        entered_g = threading.Event()
        leave_g = threading.Event()
        thread_info = []  # the thread's id

        def f123():
            g456()

        def g456():
            thread_info.append(_thread.get_ident())
            entered_g.set()
            leave_g.wait()

        t = threading.Thread(target=f123)
        t.start()
        entered_g.wait()

        # At this point, t has finished its entered_g.set(), although it's
        # impossible to guess whether it's still on that line or has moved on
        # to its leave_g.wait().
        self.assertEqual(len(thread_info), 1)
        thread_id = thread_info[0]

        d = sys._current_frames()

        main_id = _thread.get_ident()
        self.assertIn(main_id, d)
        self.assertIn(thread_id, d)

        # Verify that the captured main-thread frame is _this_ frame.
        frame = d.pop(main_id)
        self.assertTrue(frame is sys._getframe())

        # Verify that the captured thread frame is blocked in g456, called
        # from f123.  This is a litte tricky, since various bits of
        # threading.py are also in the thread's call stack.
        frame = d.pop(thread_id)
        stack = traceback.extract_stack(frame)
        for i, (filename, lineno, funcname, sourceline) in enumerate(stack):
            if funcname == "f123":
                break
        else:
            self.fail("didn't find f123() on thread's call stack")

        self.assertEqual(sourceline, "g456()")

        # And the next record must be for g456().
        filename, lineno, funcname, sourceline = stack[i+1]
        self.assertEqual(funcname, "g456")
        self.assertIn(sourceline, ["leave_g.wait()", "entered_g.set()"])

        # Reap the spawned thread.
        leave_g.set()
        t.join()

    # Test sys._current_frames() when thread support doesn't exist.
    def current_frames_without_threads(self):
        # Not much happens here:  there is only one thread, with artificial
        # "thread id" 0.
        d = sys._current_frames()
        self.assertEqual(len(d), 1)
        self.assertIn(0, d)
        self.assertTrue(d[0] is sys._getframe())

    def test_attributes(self):
        self.assertIsInstance(sys.api_version, int)
        self.assertIsInstance(sys.argv, list)
        self.assertIn(sys.byteorder, ("little", "big"))
        self.assertIsInstance(sys.builtin_module_names, tuple)
        self.assertIsInstance(sys.copyright, str)
        self.assertIsInstance(sys.exec_prefix, str)
        self.assertIsInstance(sys.executable, str)
        self.assertEqual(len(sys.float_info), 11)
        self.assertEqual(sys.float_info.radix, 2)
        self.assertEqual(len(sys.int_info), 2)
        self.assertTrue(sys.int_info.bits_per_digit % 5 == 0)
        self.assertTrue(sys.int_info.sizeof_digit >= 1)
        self.assertEqual(type(sys.int_info.bits_per_digit), int)
        self.assertEqual(type(sys.int_info.sizeof_digit), int)
        self.assertIsInstance(sys.hexversion, int)

        self.assertEqual(len(sys.hash_info), 5)
        self.assertLess(sys.hash_info.modulus, 2**sys.hash_info.width)
        # sys.hash_info.modulus should be a prime; we do a quick
        # probable primality test (doesn't exclude the possibility of
        # a Carmichael number)
        for x in range(1, 100):
            self.assertEqual(
                pow(x, sys.hash_info.modulus-1, sys.hash_info.modulus),
                1,
                "sys.hash_info.modulus {} is a non-prime".format(
                    sys.hash_info.modulus)
                )
        self.assertIsInstance(sys.hash_info.inf, int)
        self.assertIsInstance(sys.hash_info.nan, int)
        self.assertIsInstance(sys.hash_info.imag, int)

        self.assertIsInstance(sys.maxsize, int)
        self.assertIsInstance(sys.maxunicode, int)
        self.assertIsInstance(sys.platform, str)
        self.assertIsInstance(sys.prefix, str)
        self.assertIsInstance(sys.version, str)
        vi = sys.version_info
        self.assertIsInstance(vi[:], tuple)
        self.assertEqual(len(vi), 5)
        self.assertIsInstance(vi[0], int)
        self.assertIsInstance(vi[1], int)
        self.assertIsInstance(vi[2], int)
        self.assertIn(vi[3], ("alpha", "beta", "candidate", "final"))
        self.assertIsInstance(vi[4], int)
        self.assertIsInstance(vi.major, int)
        self.assertIsInstance(vi.minor, int)
        self.assertIsInstance(vi.micro, int)
        self.assertIn(vi.releaselevel, ("alpha", "beta", "candidate", "final"))
        self.assertIsInstance(vi.serial, int)
        self.assertEqual(vi[0], vi.major)
        self.assertEqual(vi[1], vi.minor)
        self.assertEqual(vi[2], vi.micro)
        self.assertEqual(vi[3], vi.releaselevel)
        self.assertEqual(vi[4], vi.serial)
        self.assertTrue(vi > (1,0,0))
        self.assertIsInstance(sys.float_repr_style, str)
        self.assertIn(sys.float_repr_style, ('short', 'legacy'))
        if not sys.platform.startswith('win'):
            self.assertIsInstance(sys.abiflags, str)

    def test_43581(self):
        # Can't use sys.stdout, as this is a StringIO object when
        # the test runs under regrtest.
        self.assertEqual(sys.__stdout__.encoding, sys.__stderr__.encoding)

    def test_intern(self):
        global numruns
        numruns += 1
        self.assertRaises(TypeError, sys.intern)
        s = "never interned before" + str(numruns)
        self.assertTrue(sys.intern(s) is s)
        s2 = s.swapcase().swapcase()
        self.assertTrue(sys.intern(s2) is s)

        # Subclasses of string can't be interned, because they
        # provide too much opportunity for insane things to happen.
        # We don't want them in the interned dict and if they aren't
        # actually interned, we don't want to create the appearance
        # that they are by allowing intern() to succeed.
        class S(str):
            def __hash__(self):
                return 123

        self.assertRaises(TypeError, sys.intern, S("abc"))

    def test_sys_flags(self):
        self.assertTrue(sys.flags)
        attrs = ("debug", "division_warning",
                 "inspect", "interactive", "optimize", "dont_write_bytecode",
                 "no_user_site", "no_site", "ignore_environment", "verbose",
<<<<<<< HEAD
                 "bytes_warning", "quiet")
=======
                 "bytes_warning", "hash_randomization")
>>>>>>> 2daf6ae2
        for attr in attrs:
            self.assertTrue(hasattr(sys.flags, attr), attr)
            self.assertEqual(type(getattr(sys.flags, attr)), int, attr)
        self.assertTrue(repr(sys.flags))
        self.assertEqual(len(sys.flags), len(attrs))

    def test_clear_type_cache(self):
        sys._clear_type_cache()

    def test_ioencoding(self):
        env = dict(os.environ)

        # Test character: cent sign, encoded as 0x4A (ASCII J) in CP424,
        # not representable in ASCII.

        env["PYTHONIOENCODING"] = "cp424"
        p = subprocess.Popen([sys.executable, "-c", 'print(chr(0xa2))'],
                             stdout = subprocess.PIPE, env=env)
        out = p.communicate()[0].strip()
        self.assertEqual(out, "\xa2\n".encode("cp424"))

        env["PYTHONIOENCODING"] = "ascii:replace"
        p = subprocess.Popen([sys.executable, "-c", 'print(chr(0xa2))'],
                             stdout = subprocess.PIPE, env=env)
        out = p.communicate()[0].strip()
        self.assertEqual(out, b'?')

    def test_executable(self):
        # sys.executable should be absolute
        self.assertEqual(os.path.abspath(sys.executable), sys.executable)

        # Issue #7774: Ensure that sys.executable is an empty string if argv[0]
        # has been set to an non existent program name and Python is unable to
        # retrieve the real program name

        # For a normal installation, it should work without 'cwd'
        # argument. For test runs in the build directory, see #7774.
        python_dir = os.path.dirname(os.path.realpath(sys.executable))
        p = subprocess.Popen(
            ["nonexistent", "-c",
             'import sys; print(sys.executable.encode("ascii", "backslashreplace"))'],
            executable=sys.executable, stdout=subprocess.PIPE, cwd=python_dir)
        stdout = p.communicate()[0]
        executable = stdout.strip().decode("ASCII")
        p.wait()
        self.assertIn(executable, ["b''", repr(sys.executable.encode("ascii", "backslashreplace"))])

    def check_fsencoding(self, fs_encoding, expected=None):
        self.assertIsNotNone(fs_encoding)
        codecs.lookup(fs_encoding)
        if expected:
            self.assertEqual(fs_encoding, expected)

    def test_getfilesystemencoding(self):
        fs_encoding = sys.getfilesystemencoding()
        if sys.platform == 'darwin':
            expected = 'utf-8'
        elif sys.platform == 'win32':
            expected = 'mbcs'
        else:
            expected = None
        self.check_fsencoding(fs_encoding, expected)


class SizeofTest(unittest.TestCase):

    TPFLAGS_HAVE_GC = 1<<14
    TPFLAGS_HEAPTYPE = 1<<9

    def setUp(self):
        self.c = len(struct.pack('c', b' '))
        self.H = len(struct.pack('H', 0))
        self.i = len(struct.pack('i', 0))
        self.l = len(struct.pack('l', 0))
        self.P = len(struct.pack('P', 0))
        # due to missing size_t information from struct, it is assumed that
        # sizeof(Py_ssize_t) = sizeof(void*)
        self.header = 'PP'
        self.vheader = self.header + 'P'
        if hasattr(sys, "gettotalrefcount"):
            self.header += '2P'
            self.vheader += '2P'
        self.longdigit = sys.int_info.sizeof_digit
        import _testcapi
        self.gc_headsize = _testcapi.SIZEOF_PYGC_HEAD
        self.file = open(test.support.TESTFN, 'wb')

    def tearDown(self):
        self.file.close()
        test.support.unlink(test.support.TESTFN)

    def check_sizeof(self, o, size):
        result = sys.getsizeof(o)
        # add GC header size
        if ((type(o) == type) and (o.__flags__ & self.TPFLAGS_HEAPTYPE) or\
           ((type(o) != type) and (type(o).__flags__ & self.TPFLAGS_HAVE_GC))):
            size += self.gc_headsize
        msg = 'wrong size for %s: got %d, expected %d' \
              % (type(o), result, size)
        self.assertEqual(result, size, msg)

    def calcsize(self, fmt):
        """Wrapper around struct.calcsize which enforces the alignment of the
        end of a structure to the alignment requirement of pointer.

        Note: This wrapper should only be used if a pointer member is included
        and no member with a size larger than a pointer exists.
        """
        return struct.calcsize(fmt + '0P')

    def test_gc_head_size(self):
        # Check that the gc header size is added to objects tracked by the gc.
        h = self.header
        vh = self.vheader
        size = self.calcsize
        gc_header_size = self.gc_headsize
        # bool objects are not gc tracked
        self.assertEqual(sys.getsizeof(True), size(vh) + self.longdigit)
        # but lists are
        self.assertEqual(sys.getsizeof([]), size(vh + 'PP') + gc_header_size)

    def test_default(self):
        h = self.header
        vh = self.vheader
        size = self.calcsize
        self.assertEqual(sys.getsizeof(True), size(vh) + self.longdigit)
        self.assertEqual(sys.getsizeof(True, -1), size(vh) + self.longdigit)

    def test_objecttypes(self):
        # check all types defined in Objects/
        h = self.header
        vh = self.vheader
        size = self.calcsize
        check = self.check_sizeof
        # bool
        check(True, size(vh) + self.longdigit)
        # buffer
        # XXX
        # builtin_function_or_method
        check(len, size(h + '3P'))
        # bytearray
        samples = [b'', b'u'*100000]
        for sample in samples:
            x = bytearray(sample)
            check(x, size(vh + 'iPP') + x.__alloc__() * self.c)
        # bytearray_iterator
        check(iter(bytearray()), size(h + 'PP'))
        # cell
        def get_cell():
            x = 42
            def inner():
                return x
            return inner
        check(get_cell().__closure__[0], size(h + 'P'))
        # code
        check(get_cell().__code__, size(h + '5i8Pi3P'))
        # complex
        check(complex(0,1), size(h + '2d'))
        # method_descriptor (descriptor object)
        check(str.lower, size(h + '2PP'))
        # classmethod_descriptor (descriptor object)
        # XXX
        # member_descriptor (descriptor object)
        import datetime
        check(datetime.timedelta.days, size(h + '2PP'))
        # getset_descriptor (descriptor object)
        import collections
        check(collections.defaultdict.default_factory, size(h + '2PP'))
        # wrapper_descriptor (descriptor object)
        check(int.__add__, size(h + '2P2P'))
        # method-wrapper (descriptor object)
        check({}.__iter__, size(h + '2P'))
        # dict
        check({}, size(h + '3P2P' + 8*'P2P'))
        longdict = {1:1, 2:2, 3:3, 4:4, 5:5, 6:6, 7:7, 8:8}
        check(longdict, size(h + '3P2P' + 8*'P2P') + 16*size('P2P'))
        # dictionary-keyiterator
        check({}.keys(), size(h + 'P'))
        # dictionary-valueiterator
        check({}.values(), size(h + 'P'))
        # dictionary-itemiterator
        check({}.items(), size(h + 'P'))
        # dictproxy
        class C(object): pass
        check(C.__dict__, size(h + 'P'))
        # BaseException
        check(BaseException(), size(h + '5P'))
        # UnicodeEncodeError
        check(UnicodeEncodeError("", "", 0, 0, ""), size(h + '5P 2P2PP'))
        # UnicodeDecodeError
        # XXX
#        check(UnicodeDecodeError("", "", 0, 0, ""), size(h + '5P2PP'))
        # UnicodeTranslateError
        check(UnicodeTranslateError("", 0, 1, ""), size(h + '5P 2P2PP'))
        # ellipses
        check(Ellipsis, size(h + ''))
        # EncodingMap
        import codecs, encodings.iso8859_3
        x = codecs.charmap_build(encodings.iso8859_3.decoding_table)
        check(x, size(h + '32B2iB'))
        # enumerate
        check(enumerate([]), size(h + 'l3P'))
        # reverse
        check(reversed(''), size(h + 'PP'))
        # float
        check(float(0), size(h + 'd'))
        # sys.floatinfo
        check(sys.float_info, size(vh) + self.P * len(sys.float_info))
        # frame
        import inspect
        CO_MAXBLOCKS = 20
        x = inspect.currentframe()
        ncells = len(x.f_code.co_cellvars)
        nfrees = len(x.f_code.co_freevars)
        extras = x.f_code.co_stacksize + x.f_code.co_nlocals +\
                  ncells + nfrees - 1
        check(x, size(vh + '12P3i' + CO_MAXBLOCKS*'3i' + 'P' + extras*'P'))
        # function
        def func(): pass
        check(func, size(h + '11P'))
        class c():
            @staticmethod
            def foo():
                pass
            @classmethod
            def bar(cls):
                pass
            # staticmethod
            check(foo, size(h + 'P'))
            # classmethod
            check(bar, size(h + 'P'))
        # generator
        def get_gen(): yield 1
        check(get_gen(), size(h + 'Pi2P'))
        # iterator
        check(iter('abc'), size(h + 'lP'))
        # callable-iterator
        import re
        check(re.finditer('',''), size(h + '2P'))
        # list
        samples = [[], [1,2,3], ['1', '2', '3']]
        for sample in samples:
            check(sample, size(vh + 'PP') + len(sample)*self.P)
        # sortwrapper (list)
        # XXX
        # cmpwrapper (list)
        # XXX
        # listiterator (list)
        check(iter([]), size(h + 'lP'))
        # listreverseiterator (list)
        check(reversed([]), size(h + 'lP'))
        # long
        check(0, size(vh))
        check(1, size(vh) + self.longdigit)
        check(-1, size(vh) + self.longdigit)
        PyLong_BASE = 2**sys.int_info.bits_per_digit
        check(int(PyLong_BASE), size(vh) + 2*self.longdigit)
        check(int(PyLong_BASE**2-1), size(vh) + 2*self.longdigit)
        check(int(PyLong_BASE**2), size(vh) + 3*self.longdigit)
        # memory
        check(memoryview(b''), size(h + 'PP2P2i7P'))
        # module
        check(unittest, size(h + '3P'))
        # None
        check(None, size(h + ''))
        # NotImplementedType
        check(NotImplemented, size(h))
        # object
        check(object(), size(h + ''))
        # property (descriptor object)
        class C(object):
            def getx(self): return self.__x
            def setx(self, value): self.__x = value
            def delx(self): del self.__x
            x = property(getx, setx, delx, "")
            check(x, size(h + '4Pi'))
        # PyCapsule
        # XXX
        # rangeiterator
        check(iter(range(1)), size(h + '4l'))
        # reverse
        check(reversed(''), size(h + 'PP'))
        # range
        check(range(1), size(h + '4P'))
        check(range(66000), size(h + '4P'))
        # set
        # frozenset
        PySet_MINSIZE = 8
        samples = [[], range(10), range(50)]
        s = size(h + '3P2P' + PySet_MINSIZE*'lP' + 'lP')
        for sample in samples:
            minused = len(sample)
            if minused == 0: tmp = 1
            # the computation of minused is actually a bit more complicated
            # but this suffices for the sizeof test
            minused = minused*2
            newsize = PySet_MINSIZE
            while newsize <= minused:
                newsize = newsize << 1
            if newsize <= 8:
                check(set(sample), s)
                check(frozenset(sample), s)
            else:
                check(set(sample), s + newsize*struct.calcsize('lP'))
                check(frozenset(sample), s + newsize*struct.calcsize('lP'))
        # setiterator
        check(iter(set()), size(h + 'P3P'))
        # slice
        check(slice(0), size(h + '3P'))
        # super
        check(super(int), size(h + '3P'))
        # tuple
        check((), size(vh))
        check((1,2,3), size(vh) + 3*self.P)
        # type
        # (PyTypeObject + PyNumberMethods + PyMappingMethods +
        #  PySequenceMethods + PyBufferProcs)
        s = size(vh + 'P2P15Pl4PP9PP11PI') + size('16Pi17P 3P 10P 2P 2P')
        check(int, s)
        # class
        class newstyleclass(object): pass
        check(newstyleclass, s)
        # unicode
        usize = len('\0'.encode('unicode-internal'))
        samples = ['', '1'*100]
        # we need to test for both sizes, because we don't know if the string
        # has been cached
        for s in samples:
            basicsize =  size(h + 'PPPiP') + usize * (len(s) + 1)
            check(s, basicsize)
        # weakref
        import weakref
        check(weakref.ref(int), size(h + '2Pl2P'))
        # weakproxy
        # XXX
        # weakcallableproxy
        check(weakref.proxy(int), size(h + '2Pl2P'))

    def test_pythontypes(self):
        # check all types defined in Python/
        h = self.header
        vh = self.vheader
        size = self.calcsize
        check = self.check_sizeof
        # _ast.AST
        import _ast
        check(_ast.AST(), size(h + ''))
        # imp.NullImporter
        import imp
        check(imp.NullImporter(self.file.name), size(h + ''))
        try:
            raise TypeError
        except TypeError:
            tb = sys.exc_info()[2]
            # traceback
            if tb != None:
                check(tb, size(h + '2P2i'))
        # symtable entry
        # XXX
        # sys.flags
        check(sys.flags, size(vh) + self.P * len(sys.flags))


def test_main():
    test.support.run_unittest(SysModuleTest, SizeofTest)

if __name__ == "__main__":
    test_main()<|MERGE_RESOLUTION|>--- conflicted
+++ resolved
@@ -503,11 +503,7 @@
         attrs = ("debug", "division_warning",
                  "inspect", "interactive", "optimize", "dont_write_bytecode",
                  "no_user_site", "no_site", "ignore_environment", "verbose",
-<<<<<<< HEAD
-                 "bytes_warning", "quiet")
-=======
-                 "bytes_warning", "hash_randomization")
->>>>>>> 2daf6ae2
+                 "bytes_warning", "quiet", "hash_randomization")
         for attr in attrs:
             self.assertTrue(hasattr(sys.flags, attr), attr)
             self.assertEqual(type(getattr(sys.flags, attr)), int, attr)
