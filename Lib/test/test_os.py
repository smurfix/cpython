# As a test suite for the os module, this is woefully inadequate, but this
# does add tests for a few functions which have been determined to be more
# portable than they had been thought to be.

import os
import errno
import unittest
import warnings
import sys
import signal
import subprocess
import time
import shutil
from test import support
import contextlib
import mmap
import platform
import re
import uuid
<<<<<<< HEAD
import asyncore
import asynchat
import socket
import itertools
import stat
import locale
import codecs
try:
    import threading
except ImportError:
    threading = None
=======
import stat
>>>>>>> a81c8564
from test.script_helper import assert_python_ok

os.stat_float_times(True)
st = os.stat(__file__)
stat_supports_subsecond = (
    # check if float and int timestamps are different
    (st.st_atime != st[7])
    or (st.st_mtime != st[8])
    or (st.st_ctime != st[9]))

# Detect whether we're on a Linux system that uses the (now outdated
# and unmaintained) linuxthreads threading library.  There's an issue
# when combining linuxthreads with a failed execv call: see
# http://bugs.python.org/issue4970.
if hasattr(sys, 'thread_info') and sys.thread_info.version:
    USING_LINUXTHREADS = sys.thread_info.version.startswith("linuxthreads")
else:
    USING_LINUXTHREADS = False

# Tests creating TESTFN
class FileTests(unittest.TestCase):
    def setUp(self):
        if os.path.exists(support.TESTFN):
            os.unlink(support.TESTFN)
    tearDown = setUp

    def test_access(self):
        f = os.open(support.TESTFN, os.O_CREAT|os.O_RDWR)
        os.close(f)
        self.assertTrue(os.access(support.TESTFN, os.W_OK))

    def test_closerange(self):
        first = os.open(support.TESTFN, os.O_CREAT|os.O_RDWR)
        # We must allocate two consecutive file descriptors, otherwise
        # it will mess up other file descriptors (perhaps even the three
        # standard ones).
        second = os.dup(first)
        try:
            retries = 0
            while second != first + 1:
                os.close(first)
                retries += 1
                if retries > 10:
                    # XXX test skipped
                    self.skipTest("couldn't allocate two consecutive fds")
                first, second = second, os.dup(second)
        finally:
            os.close(second)
        # close a fd that is open, and one that isn't
        os.closerange(first, first + 2)
        self.assertRaises(OSError, os.write, first, b"a")

    @support.cpython_only
    def test_rename(self):
        path = support.TESTFN
        old = sys.getrefcount(path)
        self.assertRaises(TypeError, os.rename, path, 0)
        new = sys.getrefcount(path)
        self.assertEqual(old, new)

    def test_read(self):
        with open(support.TESTFN, "w+b") as fobj:
            fobj.write(b"spam")
            fobj.flush()
            fd = fobj.fileno()
            os.lseek(fd, 0, 0)
            s = os.read(fd, 4)
            self.assertEqual(type(s), bytes)
            self.assertEqual(s, b"spam")

    def test_write(self):
        # os.write() accepts bytes- and buffer-like objects but not strings
        fd = os.open(support.TESTFN, os.O_CREAT | os.O_WRONLY)
        self.assertRaises(TypeError, os.write, fd, "beans")
        os.write(fd, b"bacon\n")
        os.write(fd, bytearray(b"eggs\n"))
        os.write(fd, memoryview(b"spam\n"))
        os.close(fd)
        with open(support.TESTFN, "rb") as fobj:
            self.assertEqual(fobj.read().splitlines(),
                [b"bacon", b"eggs", b"spam"])

    def write_windows_console(self, *args):
        retcode = subprocess.call(args,
            # use a new console to not flood the test output
            creationflags=subprocess.CREATE_NEW_CONSOLE,
            # use a shell to hide the console window (SW_HIDE)
            shell=True)
        self.assertEqual(retcode, 0)

    @unittest.skipUnless(sys.platform == 'win32',
                         'test specific to the Windows console')
    def test_write_windows_console(self):
        # Issue #11395: the Windows console returns an error (12: not enough
        # space error) on writing into stdout if stdout mode is binary and the
        # length is greater than 66,000 bytes (or less, depending on heap
        # usage).
        code = "print('x' * 100000)"
        self.write_windows_console(sys.executable, "-c", code)
        self.write_windows_console(sys.executable, "-u", "-c", code)

    def fdopen_helper(self, *args):
        fd = os.open(support.TESTFN, os.O_RDONLY)
        f = os.fdopen(fd, *args)
        f.close()

    def test_fdopen(self):
        fd = os.open(support.TESTFN, os.O_CREAT|os.O_RDWR)
        os.close(fd)

        self.fdopen_helper()
        self.fdopen_helper('r')
        self.fdopen_helper('r', 100)

    def test_replace(self):
        TESTFN2 = support.TESTFN + ".2"
        with open(support.TESTFN, 'w') as f:
            f.write("1")
        with open(TESTFN2, 'w') as f:
            f.write("2")
        self.addCleanup(os.unlink, TESTFN2)
        os.replace(support.TESTFN, TESTFN2)
        self.assertRaises(FileNotFoundError, os.stat, support.TESTFN)
        with open(TESTFN2, 'r') as f:
            self.assertEqual(f.read(), "1")


# Test attributes on return values from os.*stat* family.
class StatAttributeTests(unittest.TestCase):
    def setUp(self):
        os.mkdir(support.TESTFN)
        self.fname = os.path.join(support.TESTFN, "f1")
        f = open(self.fname, 'wb')
        f.write(b"ABC")
        f.close()

    def tearDown(self):
        os.unlink(self.fname)
        os.rmdir(support.TESTFN)

    def check_stat_attributes(self, fname):
        if not hasattr(os, "stat"):
            return

        result = os.stat(fname)

        # Make sure direct access works
        self.assertEqual(result[stat.ST_SIZE], 3)
        self.assertEqual(result.st_size, 3)

        # Make sure all the attributes are there
        members = dir(result)
        for name in dir(stat):
            if name[:3] == 'ST_':
                attr = name.lower()
                if name.endswith("TIME"):
                    def trunc(x): return int(x)
                else:
                    def trunc(x): return x
                self.assertEqual(trunc(getattr(result, attr)),
                                  result[getattr(stat, name)])
                self.assertIn(attr, members)

        # Make sure that the st_?time and st_?time_ns fields roughly agree
        # (they should always agree up to around tens-of-microseconds)
        for name in 'st_atime st_mtime st_ctime'.split():
            floaty = int(getattr(result, name) * 100000)
            nanosecondy = getattr(result, name + "_ns") // 10000
            self.assertAlmostEqual(floaty, nanosecondy, delta=2)

        try:
            result[200]
            self.fail("No exception thrown")
        except IndexError:
            pass

        # Make sure that assignment fails
        try:
            result.st_mode = 1
            self.fail("No exception thrown")
        except AttributeError:
            pass

        try:
            result.st_rdev = 1
            self.fail("No exception thrown")
        except (AttributeError, TypeError):
            pass

        try:
            result.parrot = 1
            self.fail("No exception thrown")
        except AttributeError:
            pass

        # Use the stat_result constructor with a too-short tuple.
        try:
            result2 = os.stat_result((10,))
            self.fail("No exception thrown")
        except TypeError:
            pass

        # Use the constructor with a too-long tuple.
        try:
            result2 = os.stat_result((0,1,2,3,4,5,6,7,8,9,10,11,12,13,14))
        except TypeError:
            pass

    def test_stat_attributes(self):
        self.check_stat_attributes(self.fname)

    def test_stat_attributes_bytes(self):
        try:
            fname = self.fname.encode(sys.getfilesystemencoding())
        except UnicodeEncodeError:
            self.skipTest("cannot encode %a for the filesystem" % self.fname)
        with warnings.catch_warnings():
            warnings.simplefilter("ignore", DeprecationWarning)
            self.check_stat_attributes(fname)

    def test_statvfs_attributes(self):
        if not hasattr(os, "statvfs"):
            return

        try:
            result = os.statvfs(self.fname)
        except OSError as e:
            # On AtheOS, glibc always returns ENOSYS
            if e.errno == errno.ENOSYS:
                return

        # Make sure direct access works
        self.assertEqual(result.f_bfree, result[3])

        # Make sure all the attributes are there.
        members = ('bsize', 'frsize', 'blocks', 'bfree', 'bavail', 'files',
                    'ffree', 'favail', 'flag', 'namemax')
        for value, member in enumerate(members):
            self.assertEqual(getattr(result, 'f_' + member), result[value])

        # Make sure that assignment really fails
        try:
            result.f_bfree = 1
            self.fail("No exception thrown")
        except AttributeError:
            pass

        try:
            result.parrot = 1
            self.fail("No exception thrown")
        except AttributeError:
            pass

        # Use the constructor with a too-short tuple.
        try:
            result2 = os.statvfs_result((10,))
            self.fail("No exception thrown")
        except TypeError:
            pass

        # Use the constructor with a too-long tuple.
        try:
            result2 = os.statvfs_result((0,1,2,3,4,5,6,7,8,9,10,11,12,13,14))
        except TypeError:
            pass

    def test_utime_dir(self):
        delta = 1000000
        st = os.stat(support.TESTFN)
        # round to int, because some systems may support sub-second
        # time stamps in stat, but not in utime.
        os.utime(support.TESTFN, (st.st_atime, int(st.st_mtime-delta)))
        st2 = os.stat(support.TESTFN)
        self.assertEqual(st2.st_mtime, int(st.st_mtime-delta))

    def _test_utime(self, filename, attr, utime, delta):
        # Issue #13327 removed the requirement to pass None as the
        # second argument. Check that the previous methods of passing
        # a time tuple or None work in addition to no argument.
        st0 = os.stat(filename)
        # Doesn't set anything new, but sets the time tuple way
        utime(filename, (attr(st0, "st_atime"), attr(st0, "st_mtime")))
        # Setting the time to the time you just read, then reading again,
        # should always return exactly the same times.
        st1 = os.stat(filename)
        self.assertEqual(attr(st0, "st_mtime"), attr(st1, "st_mtime"))
        self.assertEqual(attr(st0, "st_atime"), attr(st1, "st_atime"))
        # Set to the current time in the old explicit way.
        os.utime(filename, None)
        st2 = os.stat(support.TESTFN)
        # Set to the current time in the new way
        os.utime(filename)
        st3 = os.stat(filename)
        self.assertAlmostEqual(attr(st2, "st_mtime"), attr(st3, "st_mtime"), delta=delta)

    def test_utime(self):
        def utime(file, times):
            return os.utime(file, times)
        self._test_utime(self.fname, getattr, utime, 10)
        self._test_utime(support.TESTFN, getattr, utime, 10)


    def _test_utime_ns(self, set_times_ns, test_dir=True):
        def getattr_ns(o, attr):
            return getattr(o, attr + "_ns")
        ten_s = 10 * 1000 * 1000 * 1000
        self._test_utime(self.fname, getattr_ns, set_times_ns, ten_s)
        if test_dir:
            self._test_utime(support.TESTFN, getattr_ns, set_times_ns, ten_s)

    def test_utime_ns(self):
        def utime_ns(file, times):
            return os.utime(file, ns=times)
        self._test_utime_ns(utime_ns)

    requires_lutimes = unittest.skipUnless(hasattr(os, 'lutimes'),
                            "os.lutimes required for this test.")
    requires_futimes = unittest.skipUnless(hasattr(os, 'futimes'),
                            "os.futimes required for this test.")

    @requires_lutimes
    def test_lutimes_ns(self):
        def lutimes_ns(file, times):
            return os.lutimes(file, ns=times)
        self._test_utime_ns(lutimes_ns)

    @requires_futimes
    def test_futimes_ns(self):
        def futimes_ns(file, times):
            with open(file, "wb") as f:
                os.futimes(f.fileno(), ns=times)
        self._test_utime_ns(futimes_ns, test_dir=False)

    def _utime_invalid_arguments(self, name, arg):
        with self.assertRaises(RuntimeError):
            getattr(os, name)(arg, (5, 5), ns=(5, 5))

    def test_utime_invalid_arguments(self):
        self._utime_invalid_arguments('utime', self.fname)

    @requires_lutimes
    def test_lutimes_invalid_arguments(self):
        self._utime_invalid_arguments('lutimes', self.fname)

    @requires_futimes
    def test_futimes_invalid_arguments(self):
        with open(self.fname, "wb") as f:
            self._utime_invalid_arguments('futimes', f.fileno())


    @unittest.skipUnless(stat_supports_subsecond,
                         "os.stat() doesn't has a subsecond resolution")
    def _test_utime_subsecond(self, set_time_func):
        asec, amsec = 1, 901
        atime = asec + amsec * 1e-3
        msec, mmsec = 2, 901
        mtime = msec + mmsec * 1e-3
        filename = self.fname
        os.utime(filename, (0, 0))
        set_time_func(filename, atime, mtime)
        os.stat_float_times(True)
        st = os.stat(filename)
        self.assertAlmostEqual(st.st_atime, atime, places=3)
        self.assertAlmostEqual(st.st_mtime, mtime, places=3)

    def test_utime_subsecond(self):
        def set_time(filename, atime, mtime):
            os.utime(filename, (atime, mtime))
        self._test_utime_subsecond(set_time)

    @requires_futimes
    def test_futimes_subsecond(self):
        def set_time(filename, atime, mtime):
            with open(filename, "wb") as f:
                os.futimes(f.fileno(), (atime, mtime))
        self._test_utime_subsecond(set_time)

    @unittest.skipUnless(hasattr(os, 'futimens'),
                         "os.futimens required for this test.")
    def test_futimens_subsecond(self):
        def set_time(filename, atime, mtime):
            with open(filename, "wb") as f:
                asec, ansec = divmod(atime, 1.0)
                asec = int(asec)
                ansec = int(ansec * 1e9)
                msec, mnsec = divmod(mtime, 1.0)
                msec = int(msec)
                mnsec = int(mnsec * 1e9)
                os.futimens(f.fileno(),
                           (asec, ansec),
                           (msec, mnsec))
        self._test_utime_subsecond(set_time)

    @unittest.skipUnless(hasattr(os, 'futimesat'),
                         "os.futimesat required for this test.")
    def test_futimesat_subsecond(self):
        def set_time(filename, atime, mtime):
            dirname = os.path.dirname(filename)
            dirfd = os.open(dirname, os.O_RDONLY)
            try:
                os.futimesat(dirfd, os.path.basename(filename),
                             (atime, mtime))
            finally:
                os.close(dirfd)
        self._test_utime_subsecond(set_time)

    @requires_lutimes
    def test_lutimes_subsecond(self):
        def set_time(filename, atime, mtime):
            os.lutimes(filename, (atime, mtime))
        self._test_utime_subsecond(set_time)

    @unittest.skipUnless(hasattr(os, 'utimensat'),
                         "os.utimensat required for this test.")
    def test_utimensat_subsecond(self):
        def set_time(filename, atime, mtime):
            dirname = os.path.dirname(filename)
            dirfd = os.open(dirname, os.O_RDONLY)
            try:
                asec, ansec = divmod(atime, 1.0)
                asec = int(asec)
                ansec = int(ansec * 1e9)
                msec, mnsec = divmod(mtime, 1.0)
                msec = int(msec)
                mnsec = int(mnsec * 1e9)
                os.utimensat(dirfd, os.path.basename(filename),
                             (asec, ansec),
                             (msec, mnsec))
            finally:
                os.close(dirfd)
        self._test_utime_subsecond(set_time)

    # Restrict test to Win32, since there is no guarantee other
    # systems support centiseconds
    if sys.platform == 'win32':
        def get_file_system(path):
            root = os.path.splitdrive(os.path.abspath(path))[0] + '\\'
            import ctypes
            kernel32 = ctypes.windll.kernel32
            buf = ctypes.create_unicode_buffer("", 100)
            if kernel32.GetVolumeInformationW(root, None, 0, None, None, None, buf, len(buf)):
                return buf.value

        if get_file_system(support.TESTFN) == "NTFS":
            def test_1565150(self):
                t1 = 1159195039.25
                os.utime(self.fname, (t1, t1))
                self.assertEqual(os.stat(self.fname).st_mtime, t1)

            def test_large_time(self):
                t1 = 5000000000 # some day in 2128
                os.utime(self.fname, (t1, t1))
                self.assertEqual(os.stat(self.fname).st_mtime, t1)

        def test_1686475(self):
            # Verify that an open file can be stat'ed
            try:
                os.stat(r"c:\pagefile.sys")
            except WindowsError as e:
                if e.errno == 2: # file does not exist; cannot run test
                    return
                self.fail("Could not stat pagefile.sys")

from test import mapping_tests

class EnvironTests(mapping_tests.BasicTestMappingProtocol):
    """check that os.environ object conform to mapping protocol"""
    type2test = None

    def setUp(self):
        self.__save = dict(os.environ)
        if os.supports_bytes_environ:
            self.__saveb = dict(os.environb)
        for key, value in self._reference().items():
            os.environ[key] = value

    def tearDown(self):
        os.environ.clear()
        os.environ.update(self.__save)
        if os.supports_bytes_environ:
            os.environb.clear()
            os.environb.update(self.__saveb)

    def _reference(self):
        return {"KEY1":"VALUE1", "KEY2":"VALUE2", "KEY3":"VALUE3"}

    def _empty_mapping(self):
        os.environ.clear()
        return os.environ

    # Bug 1110478
    def test_update2(self):
        os.environ.clear()
        if os.path.exists("/bin/sh"):
            os.environ.update(HELLO="World")
            with os.popen("/bin/sh -c 'echo $HELLO'") as popen:
                value = popen.read().strip()
                self.assertEqual(value, "World")

    def test_os_popen_iter(self):
        if os.path.exists("/bin/sh"):
            with os.popen(
                "/bin/sh -c 'echo \"line1\nline2\nline3\"'") as popen:
                it = iter(popen)
                self.assertEqual(next(it), "line1\n")
                self.assertEqual(next(it), "line2\n")
                self.assertEqual(next(it), "line3\n")
                self.assertRaises(StopIteration, next, it)

    # Verify environ keys and values from the OS are of the
    # correct str type.
    def test_keyvalue_types(self):
        for key, val in os.environ.items():
            self.assertEqual(type(key), str)
            self.assertEqual(type(val), str)

    def test_items(self):
        for key, value in self._reference().items():
            self.assertEqual(os.environ.get(key), value)

    # Issue 7310
    def test___repr__(self):
        """Check that the repr() of os.environ looks like environ({...})."""
        env = os.environ
        self.assertEqual(repr(env), 'environ({{{}}})'.format(', '.join(
            '{!r}: {!r}'.format(key, value)
            for key, value in env.items())))

    def test_get_exec_path(self):
        defpath_list = os.defpath.split(os.pathsep)
        test_path = ['/monty', '/python', '', '/flying/circus']
        test_env = {'PATH': os.pathsep.join(test_path)}

        saved_environ = os.environ
        try:
            os.environ = dict(test_env)
            # Test that defaulting to os.environ works.
            self.assertSequenceEqual(test_path, os.get_exec_path())
            self.assertSequenceEqual(test_path, os.get_exec_path(env=None))
        finally:
            os.environ = saved_environ

        # No PATH environment variable
        self.assertSequenceEqual(defpath_list, os.get_exec_path({}))
        # Empty PATH environment variable
        self.assertSequenceEqual(('',), os.get_exec_path({'PATH':''}))
        # Supplied PATH environment variable
        self.assertSequenceEqual(test_path, os.get_exec_path(test_env))

        if os.supports_bytes_environ:
            # env cannot contain 'PATH' and b'PATH' keys
            try:
                # ignore BytesWarning warning
                with warnings.catch_warnings(record=True):
                    mixed_env = {'PATH': '1', b'PATH': b'2'}
            except BytesWarning:
                # mixed_env cannot be created with python -bb
                pass
            else:
                self.assertRaises(ValueError, os.get_exec_path, mixed_env)

            # bytes key and/or value
            self.assertSequenceEqual(os.get_exec_path({b'PATH': b'abc'}),
                ['abc'])
            self.assertSequenceEqual(os.get_exec_path({b'PATH': 'abc'}),
                ['abc'])
            self.assertSequenceEqual(os.get_exec_path({'PATH': b'abc'}),
                ['abc'])

    @unittest.skipUnless(os.supports_bytes_environ,
                         "os.environb required for this test.")
    def test_environb(self):
        # os.environ -> os.environb
        value = 'euro\u20ac'
        try:
            value_bytes = value.encode(sys.getfilesystemencoding(),
                                       'surrogateescape')
        except UnicodeEncodeError:
            msg = "U+20AC character is not encodable to %s" % (
                sys.getfilesystemencoding(),)
            self.skipTest(msg)
        os.environ['unicode'] = value
        self.assertEqual(os.environ['unicode'], value)
        self.assertEqual(os.environb[b'unicode'], value_bytes)

        # os.environb -> os.environ
        value = b'\xff'
        os.environb[b'bytes'] = value
        self.assertEqual(os.environb[b'bytes'], value)
        value_str = value.decode(sys.getfilesystemencoding(), 'surrogateescape')
        self.assertEqual(os.environ['bytes'], value_str)

    # On FreeBSD < 7 and OS X < 10.6, unsetenv() doesn't return a value (issue
    # #13415).
    @support.requires_freebsd_version(7)
    @support.requires_mac_ver(10, 6)
    def test_unset_error(self):
        if sys.platform == "win32":
            # an environment variable is limited to 32,767 characters
            key = 'x' * 50000
            self.assertRaises(ValueError, os.environ.__delitem__, key)
        else:
            # "=" is not allowed in a variable name
            key = 'key='
            self.assertRaises(OSError, os.environ.__delitem__, key)

class WalkTests(unittest.TestCase):
    """Tests for os.walk()."""

    def setUp(self):
        import os
        from os.path import join

        # Build:
        #     TESTFN/
        #       TEST1/              a file kid and two directory kids
        #         tmp1
        #         SUB1/             a file kid and a directory kid
        #           tmp2
        #           SUB11/          no kids
        #         SUB2/             a file kid and a dirsymlink kid
        #           tmp3
        #           link/           a symlink to TESTFN.2
        #           broken_link
        #       TEST2/
        #         tmp4              a lone file
        walk_path = join(support.TESTFN, "TEST1")
        sub1_path = join(walk_path, "SUB1")
        sub11_path = join(sub1_path, "SUB11")
        sub2_path = join(walk_path, "SUB2")
        tmp1_path = join(walk_path, "tmp1")
        tmp2_path = join(sub1_path, "tmp2")
        tmp3_path = join(sub2_path, "tmp3")
        link_path = join(sub2_path, "link")
        t2_path = join(support.TESTFN, "TEST2")
        tmp4_path = join(support.TESTFN, "TEST2", "tmp4")
        link_path = join(sub2_path, "link")
        broken_link_path = join(sub2_path, "broken_link")

        # Create stuff.
        os.makedirs(sub11_path)
        os.makedirs(sub2_path)
        os.makedirs(t2_path)
        for path in tmp1_path, tmp2_path, tmp3_path, tmp4_path:
            f = open(path, "w")
            f.write("I'm " + path + " and proud of it.  Blame test_os.\n")
            f.close()
        if support.can_symlink():
            if os.name == 'nt':
                def symlink_to_dir(src, dest):
                    os.symlink(src, dest, True)
            else:
                symlink_to_dir = os.symlink
            symlink_to_dir(os.path.abspath(t2_path), link_path)
            symlink_to_dir('broken', broken_link_path)
            sub2_tree = (sub2_path, ["link"], ["broken_link", "tmp3"])
        else:
            sub2_tree = (sub2_path, [], ["tmp3"])

        # Walk top-down.
        all = list(os.walk(walk_path))
        self.assertEqual(len(all), 4)
        # We can't know which order SUB1 and SUB2 will appear in.
        # Not flipped:  TESTFN, SUB1, SUB11, SUB2
        #     flipped:  TESTFN, SUB2, SUB1, SUB11
        flipped = all[0][1][0] != "SUB1"
        all[0][1].sort()
        all[3 - 2 * flipped][-1].sort()
        self.assertEqual(all[0], (walk_path, ["SUB1", "SUB2"], ["tmp1"]))
        self.assertEqual(all[1 + flipped], (sub1_path, ["SUB11"], ["tmp2"]))
        self.assertEqual(all[2 + flipped], (sub11_path, [], []))
        self.assertEqual(all[3 - 2 * flipped], sub2_tree)

        # Prune the search.
        all = []
        for root, dirs, files in os.walk(walk_path):
            all.append((root, dirs, files))
            # Don't descend into SUB1.
            if 'SUB1' in dirs:
                # Note that this also mutates the dirs we appended to all!
                dirs.remove('SUB1')
        self.assertEqual(len(all), 2)
        self.assertEqual(all[0], (walk_path, ["SUB2"], ["tmp1"]))
        all[1][-1].sort()
        self.assertEqual(all[1], sub2_tree)

        # Walk bottom-up.
        all = list(os.walk(walk_path, topdown=False))
        self.assertEqual(len(all), 4)
        # We can't know which order SUB1 and SUB2 will appear in.
        # Not flipped:  SUB11, SUB1, SUB2, TESTFN
        #     flipped:  SUB2, SUB11, SUB1, TESTFN
        flipped = all[3][1][0] != "SUB1"
        all[3][1].sort()
        all[2 - 2 * flipped][-1].sort()
        self.assertEqual(all[3], (walk_path, ["SUB1", "SUB2"], ["tmp1"]))
        self.assertEqual(all[flipped], (sub11_path, [], []))
        self.assertEqual(all[flipped + 1], (sub1_path, ["SUB11"], ["tmp2"]))
        self.assertEqual(all[2 - 2 * flipped], sub2_tree)

        if support.can_symlink():
            # Walk, following symlinks.
            for root, dirs, files in os.walk(walk_path, followlinks=True):
                if root == link_path:
                    self.assertEqual(dirs, [])
                    self.assertEqual(files, ["tmp4"])
                    break
            else:
                self.fail("Didn't follow symlink with followlinks=True")

    def tearDown(self):
        # Tear everything down.  This is a decent use for bottom-up on
        # Windows, which doesn't have a recursive delete command.  The
        # (not so) subtlety is that rmdir will fail unless the dir's
        # kids are removed first, so bottom up is essential.
        for root, dirs, files in os.walk(support.TESTFN, topdown=False):
            for name in files:
                os.remove(os.path.join(root, name))
            for name in dirs:
                dirname = os.path.join(root, name)
                if not os.path.islink(dirname):
                    os.rmdir(dirname)
                else:
                    os.remove(dirname)
        os.rmdir(support.TESTFN)


@unittest.skipUnless(hasattr(os, 'fwalk'), "Test needs os.fwalk()")
class FwalkTests(WalkTests):
    """Tests for os.fwalk()."""

    def test_compare_to_walk(self):
        # compare with walk() results
        for topdown, followlinks in itertools.product((True, False), repeat=2):
            args = support.TESTFN, topdown, None, followlinks
            expected = {}
            for root, dirs, files in os.walk(*args):
                expected[root] = (set(dirs), set(files))

            for root, dirs, files, rootfd in os.fwalk(*args):
                self.assertIn(root, expected)
                self.assertEqual(expected[root], (set(dirs), set(files)))

    def test_dir_fd(self):
        # check returned file descriptors
        for topdown, followlinks in itertools.product((True, False), repeat=2):
            args = support.TESTFN, topdown, None, followlinks
            for root, dirs, files, rootfd in os.fwalk(*args):
                # check that the FD is valid
                os.fstat(rootfd)
                # check that flistdir() returns consistent information
                self.assertEqual(set(os.flistdir(rootfd)), set(dirs) | set(files))

    def test_fd_leak(self):
        # Since we're opening a lot of FDs, we must be careful to avoid leaks:
        # we both check that calling fwalk() a large number of times doesn't
        # yield EMFILE, and that the minimum allocated FD hasn't changed.
        minfd = os.dup(1)
        os.close(minfd)
        for i in range(256):
            for x in os.fwalk(support.TESTFN):
                pass
        newfd = os.dup(1)
        self.addCleanup(os.close, newfd)
        self.assertEqual(newfd, minfd)

    def tearDown(self):
        # cleanup
        for root, dirs, files, rootfd in os.fwalk(support.TESTFN, topdown=False):
            for name in files:
                os.unlinkat(rootfd, name)
            for name in dirs:
                st = os.fstatat(rootfd, name, os.AT_SYMLINK_NOFOLLOW)
                if stat.S_ISDIR(st.st_mode):
                    os.unlinkat(rootfd, name, os.AT_REMOVEDIR)
                else:
                    os.unlinkat(rootfd, name)
        os.rmdir(support.TESTFN)


class MakedirTests(unittest.TestCase):
    def setUp(self):
        os.mkdir(support.TESTFN)

    def test_makedir(self):
        base = support.TESTFN
        path = os.path.join(base, 'dir1', 'dir2', 'dir3')
        os.makedirs(path)             # Should work
        path = os.path.join(base, 'dir1', 'dir2', 'dir3', 'dir4')
        os.makedirs(path)

        # Try paths with a '.' in them
        self.assertRaises(OSError, os.makedirs, os.curdir)
        path = os.path.join(base, 'dir1', 'dir2', 'dir3', 'dir4', 'dir5', os.curdir)
        os.makedirs(path)
        path = os.path.join(base, 'dir1', os.curdir, 'dir2', 'dir3', 'dir4',
                            'dir5', 'dir6')
        os.makedirs(path)

    def test_exist_ok_existing_directory(self):
        path = os.path.join(support.TESTFN, 'dir1')
        mode = 0o777
        old_mask = os.umask(0o022)
        try:
            os.makedirs(path, mode)
            self.assertRaises(OSError, os.makedirs, path, mode)
            self.assertRaises(OSError, os.makedirs, path, mode, exist_ok=False)
            self.assertRaises(OSError, os.makedirs, path, 0o776, exist_ok=True)
            os.makedirs(path, mode=mode, exist_ok=True)
        finally:
            os.umask(old_mask)

    def test_exist_ok_s_isgid_directory(self):
        path = os.path.join(support.TESTFN, 'dir1')
        S_ISGID = stat.S_ISGID
        mode = 0o777
        old_mask = os.umask(0o022)
        try:
            existing_testfn_mode = stat.S_IMODE(
                    os.lstat(support.TESTFN).st_mode)
            os.chmod(support.TESTFN, existing_testfn_mode | S_ISGID)
            if (os.lstat(support.TESTFN).st_mode & S_ISGID != S_ISGID):
                raise unittest.SkipTest('No support for S_ISGID dir mode.')
            # The os should apply S_ISGID from the parent dir for us, but
            # this test need not depend on that behavior.  Be explicit.
            os.makedirs(path, mode | S_ISGID)
            # http://bugs.python.org/issue14992
            # Should not fail when the bit is already set.
            os.makedirs(path, mode, exist_ok=True)
            # remove the bit.
            os.chmod(path, stat.S_IMODE(os.lstat(path).st_mode) & ~S_ISGID)
            with self.assertRaises(OSError):
                # Should fail when the bit is not already set when demanded.
                os.makedirs(path, mode | S_ISGID, exist_ok=True)
        finally:
            os.umask(old_mask)

    def test_exist_ok_existing_regular_file(self):
        base = support.TESTFN
        path = os.path.join(support.TESTFN, 'dir1')
        f = open(path, 'w')
        f.write('abc')
        f.close()
        self.assertRaises(OSError, os.makedirs, path)
        self.assertRaises(OSError, os.makedirs, path, exist_ok=False)
        self.assertRaises(OSError, os.makedirs, path, exist_ok=True)
        os.remove(path)

    def tearDown(self):
        path = os.path.join(support.TESTFN, 'dir1', 'dir2', 'dir3',
                            'dir4', 'dir5', 'dir6')
        # If the tests failed, the bottom-most directory ('../dir6')
        # may not have been created, so we look for the outermost directory
        # that exists.
        while not os.path.exists(path) and path != support.TESTFN:
            path = os.path.dirname(path)

        os.removedirs(path)

class DevNullTests(unittest.TestCase):
    def test_devnull(self):
        with open(os.devnull, 'wb') as f:
            f.write(b'hello')
            f.close()
        with open(os.devnull, 'rb') as f:
            self.assertEqual(f.read(), b'')

class URandomTests(unittest.TestCase):
    def test_urandom_length(self):
        self.assertEqual(len(os.urandom(0)), 0)
        self.assertEqual(len(os.urandom(1)), 1)
        self.assertEqual(len(os.urandom(10)), 10)
        self.assertEqual(len(os.urandom(100)), 100)
        self.assertEqual(len(os.urandom(1000)), 1000)

    def test_urandom_value(self):
        data1 = os.urandom(16)
        data2 = os.urandom(16)
        self.assertNotEqual(data1, data2)

    def get_urandom_subprocess(self, count):
        code = '\n'.join((
            'import os, sys',
            'data = os.urandom(%s)' % count,
            'sys.stdout.buffer.write(data)',
            'sys.stdout.buffer.flush()'))
        out = assert_python_ok('-c', code)
        stdout = out[1]
        self.assertEqual(len(stdout), 16)
        return stdout

    def test_urandom_subprocess(self):
        data1 = self.get_urandom_subprocess(16)
        data2 = self.get_urandom_subprocess(16)
        self.assertNotEqual(data1, data2)

@contextlib.contextmanager
def _execvpe_mockup(defpath=None):
    """
    Stubs out execv and execve functions when used as context manager.
    Records exec calls. The mock execv and execve functions always raise an
    exception as they would normally never return.
    """
    # A list of tuples containing (function name, first arg, args)
    # of calls to execv or execve that have been made.
    calls = []

    def mock_execv(name, *args):
        calls.append(('execv', name, args))
        raise RuntimeError("execv called")

    def mock_execve(name, *args):
        calls.append(('execve', name, args))
        raise OSError(errno.ENOTDIR, "execve called")

    try:
        orig_execv = os.execv
        orig_execve = os.execve
        orig_defpath = os.defpath
        os.execv = mock_execv
        os.execve = mock_execve
        if defpath is not None:
            os.defpath = defpath
        yield calls
    finally:
        os.execv = orig_execv
        os.execve = orig_execve
        os.defpath = orig_defpath

class ExecTests(unittest.TestCase):
    @unittest.skipIf(USING_LINUXTHREADS,
                     "avoid triggering a linuxthreads bug: see issue #4970")
    def test_execvpe_with_bad_program(self):
        self.assertRaises(OSError, os.execvpe, 'no such app-',
                          ['no such app-'], None)

    def test_execvpe_with_bad_arglist(self):
        self.assertRaises(ValueError, os.execvpe, 'notepad', [], None)

    @unittest.skipUnless(hasattr(os, '_execvpe'),
                         "No internal os._execvpe function to test.")
    def _test_internal_execvpe(self, test_type):
        program_path = os.sep + 'absolutepath'
        if test_type is bytes:
            program = b'executable'
            fullpath = os.path.join(os.fsencode(program_path), program)
            native_fullpath = fullpath
            arguments = [b'progname', 'arg1', 'arg2']
        else:
            program = 'executable'
            arguments = ['progname', 'arg1', 'arg2']
            fullpath = os.path.join(program_path, program)
            if os.name != "nt":
                native_fullpath = os.fsencode(fullpath)
            else:
                native_fullpath = fullpath
        env = {'spam': 'beans'}

        # test os._execvpe() with an absolute path
        with _execvpe_mockup() as calls:
            self.assertRaises(RuntimeError,
                os._execvpe, fullpath, arguments)
            self.assertEqual(len(calls), 1)
            self.assertEqual(calls[0], ('execv', fullpath, (arguments,)))

        # test os._execvpe() with a relative path:
        # os.get_exec_path() returns defpath
        with _execvpe_mockup(defpath=program_path) as calls:
            self.assertRaises(OSError,
                os._execvpe, program, arguments, env=env)
            self.assertEqual(len(calls), 1)
            self.assertSequenceEqual(calls[0],
                ('execve', native_fullpath, (arguments, env)))

        # test os._execvpe() with a relative path:
        # os.get_exec_path() reads the 'PATH' variable
        with _execvpe_mockup() as calls:
            env_path = env.copy()
            if test_type is bytes:
                env_path[b'PATH'] = program_path
            else:
                env_path['PATH'] = program_path
            self.assertRaises(OSError,
                os._execvpe, program, arguments, env=env_path)
            self.assertEqual(len(calls), 1)
            self.assertSequenceEqual(calls[0],
                ('execve', native_fullpath, (arguments, env_path)))

    def test_internal_execvpe_str(self):
        self._test_internal_execvpe(str)
        if os.name != "nt":
            self._test_internal_execvpe(bytes)


class Win32ErrorTests(unittest.TestCase):
    def test_rename(self):
        self.assertRaises(WindowsError, os.rename, support.TESTFN, support.TESTFN+".bak")

    def test_remove(self):
        self.assertRaises(WindowsError, os.remove, support.TESTFN)

    def test_chdir(self):
        self.assertRaises(WindowsError, os.chdir, support.TESTFN)

    def test_mkdir(self):
        f = open(support.TESTFN, "w")
        try:
            self.assertRaises(WindowsError, os.mkdir, support.TESTFN)
        finally:
            f.close()
            os.unlink(support.TESTFN)

    def test_utime(self):
        self.assertRaises(WindowsError, os.utime, support.TESTFN, None)

    def test_chmod(self):
        self.assertRaises(WindowsError, os.chmod, support.TESTFN, 0)

class TestInvalidFD(unittest.TestCase):
    singles = ["fchdir", "dup", "fdopen", "fdatasync", "fstat",
               "fstatvfs", "fsync", "tcgetpgrp", "ttyname"]
    #singles.append("close")
    #We omit close because it doesn'r raise an exception on some platforms
    def get_single(f):
        def helper(self):
            if  hasattr(os, f):
                self.check(getattr(os, f))
        return helper
    for f in singles:
        locals()["test_"+f] = get_single(f)

    def check(self, f, *args):
        try:
            f(support.make_bad_fd(), *args)
        except OSError as e:
            self.assertEqual(e.errno, errno.EBADF)
        else:
            self.fail("%r didn't raise a OSError with a bad file descriptor"
                      % f)

    def test_isatty(self):
        if hasattr(os, "isatty"):
            self.assertEqual(os.isatty(support.make_bad_fd()), False)

    def test_closerange(self):
        if hasattr(os, "closerange"):
            fd = support.make_bad_fd()
            # Make sure none of the descriptors we are about to close are
            # currently valid (issue 6542).
            for i in range(10):
                try: os.fstat(fd+i)
                except OSError:
                    pass
                else:
                    break
            if i < 2:
                raise unittest.SkipTest(
                    "Unable to acquire a range of invalid file descriptors")
            self.assertEqual(os.closerange(fd, fd + i-1), None)

    def test_dup2(self):
        if hasattr(os, "dup2"):
            self.check(os.dup2, 20)

    def test_fchmod(self):
        if hasattr(os, "fchmod"):
            self.check(os.fchmod, 0)

    def test_fchown(self):
        if hasattr(os, "fchown"):
            self.check(os.fchown, -1, -1)

    def test_fpathconf(self):
        if hasattr(os, "fpathconf"):
            self.check(os.fpathconf, "PC_NAME_MAX")

    def test_ftruncate(self):
        if hasattr(os, "ftruncate"):
            self.check(os.ftruncate, 0)

    def test_lseek(self):
        if hasattr(os, "lseek"):
            self.check(os.lseek, 0, 0)

    def test_read(self):
        if hasattr(os, "read"):
            self.check(os.read, 1)

    def test_tcsetpgrpt(self):
        if hasattr(os, "tcsetpgrp"):
            self.check(os.tcsetpgrp, 0)

    def test_write(self):
        if hasattr(os, "write"):
            self.check(os.write, b" ")


class LinkTests(unittest.TestCase):
    def setUp(self):
        self.file1 = support.TESTFN
        self.file2 = os.path.join(support.TESTFN + "2")

    def tearDown(self):
        for file in (self.file1, self.file2):
            if os.path.exists(file):
                os.unlink(file)

    def _test_link(self, file1, file2):
        with open(file1, "w") as f1:
            f1.write("test")

        with warnings.catch_warnings():
            warnings.simplefilter("ignore", DeprecationWarning)
            os.link(file1, file2)
        with open(file1, "r") as f1, open(file2, "r") as f2:
            self.assertTrue(os.path.sameopenfile(f1.fileno(), f2.fileno()))

    def test_link(self):
        self._test_link(self.file1, self.file2)

    def test_link_bytes(self):
        self._test_link(bytes(self.file1, sys.getfilesystemencoding()),
                        bytes(self.file2, sys.getfilesystemencoding()))

    def test_unicode_name(self):
        try:
            os.fsencode("\xf1")
        except UnicodeError:
            raise unittest.SkipTest("Unable to encode for this platform.")

        self.file1 += "\xf1"
        self.file2 = self.file1 + "2"
        self._test_link(self.file1, self.file2)

if sys.platform != 'win32':
    class Win32ErrorTests(unittest.TestCase):
        pass

    class PosixUidGidTests(unittest.TestCase):
        if hasattr(os, 'setuid'):
            def test_setuid(self):
                if os.getuid() != 0:
                    self.assertRaises(os.error, os.setuid, 0)
                self.assertRaises(OverflowError, os.setuid, 1<<32)

        if hasattr(os, 'setgid'):
            def test_setgid(self):
                if os.getuid() != 0:
                    self.assertRaises(os.error, os.setgid, 0)
                self.assertRaises(OverflowError, os.setgid, 1<<32)

        if hasattr(os, 'seteuid'):
            def test_seteuid(self):
                if os.getuid() != 0:
                    self.assertRaises(os.error, os.seteuid, 0)
                self.assertRaises(OverflowError, os.seteuid, 1<<32)

        if hasattr(os, 'setegid'):
            def test_setegid(self):
                if os.getuid() != 0:
                    self.assertRaises(os.error, os.setegid, 0)
                self.assertRaises(OverflowError, os.setegid, 1<<32)

        if hasattr(os, 'setreuid'):
            def test_setreuid(self):
                if os.getuid() != 0:
                    self.assertRaises(os.error, os.setreuid, 0, 0)
                self.assertRaises(OverflowError, os.setreuid, 1<<32, 0)
                self.assertRaises(OverflowError, os.setreuid, 0, 1<<32)

            def test_setreuid_neg1(self):
                # Needs to accept -1.  We run this in a subprocess to avoid
                # altering the test runner's process state (issue8045).
                subprocess.check_call([
                        sys.executable, '-c',
                        'import os,sys;os.setreuid(-1,-1);sys.exit(0)'])

        if hasattr(os, 'setregid'):
            def test_setregid(self):
                if os.getuid() != 0:
                    self.assertRaises(os.error, os.setregid, 0, 0)
                self.assertRaises(OverflowError, os.setregid, 1<<32, 0)
                self.assertRaises(OverflowError, os.setregid, 0, 1<<32)

            def test_setregid_neg1(self):
                # Needs to accept -1.  We run this in a subprocess to avoid
                # altering the test runner's process state (issue8045).
                subprocess.check_call([
                        sys.executable, '-c',
                        'import os,sys;os.setregid(-1,-1);sys.exit(0)'])

    class Pep383Tests(unittest.TestCase):
        def setUp(self):
            if support.TESTFN_UNENCODABLE:
                self.dir = support.TESTFN_UNENCODABLE
            else:
                self.dir = support.TESTFN
            self.bdir = os.fsencode(self.dir)

            bytesfn = []
            def add_filename(fn):
                try:
                    fn = os.fsencode(fn)
                except UnicodeEncodeError:
                    return
                bytesfn.append(fn)
            add_filename(support.TESTFN_UNICODE)
            if support.TESTFN_UNENCODABLE:
                add_filename(support.TESTFN_UNENCODABLE)
            if not bytesfn:
                self.skipTest("couldn't create any non-ascii filename")

            self.unicodefn = set()
            os.mkdir(self.dir)
            try:
                for fn in bytesfn:
                    support.create_empty_file(os.path.join(self.bdir, fn))
                    fn = os.fsdecode(fn)
                    if fn in self.unicodefn:
                        raise ValueError("duplicate filename")
                    self.unicodefn.add(fn)
            except:
                shutil.rmtree(self.dir)
                raise

        def tearDown(self):
            shutil.rmtree(self.dir)

        def test_listdir(self):
            expected = self.unicodefn
            found = set(os.listdir(self.dir))
            self.assertEqual(found, expected)

        def test_open(self):
            for fn in self.unicodefn:
                f = open(os.path.join(self.dir, fn), 'rb')
                f.close()

        def test_stat(self):
            for fn in self.unicodefn:
                os.stat(os.path.join(self.dir, fn))
else:
    class PosixUidGidTests(unittest.TestCase):
        pass
    class Pep383Tests(unittest.TestCase):
        pass

@unittest.skipUnless(sys.platform == "win32", "Win32 specific tests")
class Win32KillTests(unittest.TestCase):
    def _kill(self, sig):
        # Start sys.executable as a subprocess and communicate from the
        # subprocess to the parent that the interpreter is ready. When it
        # becomes ready, send *sig* via os.kill to the subprocess and check
        # that the return code is equal to *sig*.
        import ctypes
        from ctypes import wintypes
        import msvcrt

        # Since we can't access the contents of the process' stdout until the
        # process has exited, use PeekNamedPipe to see what's inside stdout
        # without waiting. This is done so we can tell that the interpreter
        # is started and running at a point where it could handle a signal.
        PeekNamedPipe = ctypes.windll.kernel32.PeekNamedPipe
        PeekNamedPipe.restype = wintypes.BOOL
        PeekNamedPipe.argtypes = (wintypes.HANDLE, # Pipe handle
                                  ctypes.POINTER(ctypes.c_char), # stdout buf
                                  wintypes.DWORD, # Buffer size
                                  ctypes.POINTER(wintypes.DWORD), # bytes read
                                  ctypes.POINTER(wintypes.DWORD), # bytes avail
                                  ctypes.POINTER(wintypes.DWORD)) # bytes left
        msg = "running"
        proc = subprocess.Popen([sys.executable, "-c",
                                 "import sys;"
                                 "sys.stdout.write('{}');"
                                 "sys.stdout.flush();"
                                 "input()".format(msg)],
                                stdout=subprocess.PIPE,
                                stderr=subprocess.PIPE,
                                stdin=subprocess.PIPE)
        self.addCleanup(proc.stdout.close)
        self.addCleanup(proc.stderr.close)
        self.addCleanup(proc.stdin.close)

        count, max = 0, 100
        while count < max and proc.poll() is None:
            # Create a string buffer to store the result of stdout from the pipe
            buf = ctypes.create_string_buffer(len(msg))
            # Obtain the text currently in proc.stdout
            # Bytes read/avail/left are left as NULL and unused
            rslt = PeekNamedPipe(msvcrt.get_osfhandle(proc.stdout.fileno()),
                                 buf, ctypes.sizeof(buf), None, None, None)
            self.assertNotEqual(rslt, 0, "PeekNamedPipe failed")
            if buf.value:
                self.assertEqual(msg, buf.value.decode())
                break
            time.sleep(0.1)
            count += 1
        else:
            self.fail("Did not receive communication from the subprocess")

        os.kill(proc.pid, sig)
        self.assertEqual(proc.wait(), sig)

    def test_kill_sigterm(self):
        # SIGTERM doesn't mean anything special, but make sure it works
        self._kill(signal.SIGTERM)

    def test_kill_int(self):
        # os.kill on Windows can take an int which gets set as the exit code
        self._kill(100)

    def _kill_with_event(self, event, name):
        tagname = "test_os_%s" % uuid.uuid1()
        m = mmap.mmap(-1, 1, tagname)
        m[0] = 0
        # Run a script which has console control handling enabled.
        proc = subprocess.Popen([sys.executable,
                   os.path.join(os.path.dirname(__file__),
                                "win_console_handler.py"), tagname],
                   creationflags=subprocess.CREATE_NEW_PROCESS_GROUP)
        # Let the interpreter startup before we send signals. See #3137.
        count, max = 0, 100
        while count < max and proc.poll() is None:
            if m[0] == 1:
                break
            time.sleep(0.1)
            count += 1
        else:
            # Forcefully kill the process if we weren't able to signal it.
            os.kill(proc.pid, signal.SIGINT)
            self.fail("Subprocess didn't finish initialization")
        os.kill(proc.pid, event)
        # proc.send_signal(event) could also be done here.
        # Allow time for the signal to be passed and the process to exit.
        time.sleep(0.5)
        if not proc.poll():
            # Forcefully kill the process if we weren't able to signal it.
            os.kill(proc.pid, signal.SIGINT)
            self.fail("subprocess did not stop on {}".format(name))

    @unittest.skip("subprocesses aren't inheriting CTRL+C property")
    def test_CTRL_C_EVENT(self):
        from ctypes import wintypes
        import ctypes

        # Make a NULL value by creating a pointer with no argument.
        NULL = ctypes.POINTER(ctypes.c_int)()
        SetConsoleCtrlHandler = ctypes.windll.kernel32.SetConsoleCtrlHandler
        SetConsoleCtrlHandler.argtypes = (ctypes.POINTER(ctypes.c_int),
                                          wintypes.BOOL)
        SetConsoleCtrlHandler.restype = wintypes.BOOL

        # Calling this with NULL and FALSE causes the calling process to
        # handle CTRL+C, rather than ignore it. This property is inherited
        # by subprocesses.
        SetConsoleCtrlHandler(NULL, 0)

        self._kill_with_event(signal.CTRL_C_EVENT, "CTRL_C_EVENT")

    def test_CTRL_BREAK_EVENT(self):
        self._kill_with_event(signal.CTRL_BREAK_EVENT, "CTRL_BREAK_EVENT")


@unittest.skipUnless(sys.platform == "win32", "Win32 specific tests")
@support.skip_unless_symlink
class Win32SymlinkTests(unittest.TestCase):
    filelink = 'filelinktest'
    filelink_target = os.path.abspath(__file__)
    dirlink = 'dirlinktest'
    dirlink_target = os.path.dirname(filelink_target)
    missing_link = 'missing link'

    def setUp(self):
        assert os.path.exists(self.dirlink_target)
        assert os.path.exists(self.filelink_target)
        assert not os.path.exists(self.dirlink)
        assert not os.path.exists(self.filelink)
        assert not os.path.exists(self.missing_link)

    def tearDown(self):
        if os.path.exists(self.filelink):
            os.remove(self.filelink)
        if os.path.exists(self.dirlink):
            os.rmdir(self.dirlink)
        if os.path.lexists(self.missing_link):
            os.remove(self.missing_link)

    def test_directory_link(self):
        os.symlink(self.dirlink_target, self.dirlink, True)
        self.assertTrue(os.path.exists(self.dirlink))
        self.assertTrue(os.path.isdir(self.dirlink))
        self.assertTrue(os.path.islink(self.dirlink))
        self.check_stat(self.dirlink, self.dirlink_target)

    def test_file_link(self):
        os.symlink(self.filelink_target, self.filelink)
        self.assertTrue(os.path.exists(self.filelink))
        self.assertTrue(os.path.isfile(self.filelink))
        self.assertTrue(os.path.islink(self.filelink))
        self.check_stat(self.filelink, self.filelink_target)

    def _create_missing_dir_link(self):
        'Create a "directory" link to a non-existent target'
        linkname = self.missing_link
        if os.path.lexists(linkname):
            os.remove(linkname)
        target = r'c:\\target does not exist.29r3c740'
        assert not os.path.exists(target)
        target_is_dir = True
        os.symlink(target, linkname, target_is_dir)

    def test_remove_directory_link_to_missing_target(self):
        self._create_missing_dir_link()
        # For compatibility with Unix, os.remove will check the
        #  directory status and call RemoveDirectory if the symlink
        #  was created with target_is_dir==True.
        os.remove(self.missing_link)

    @unittest.skip("currently fails; consider for improvement")
    def test_isdir_on_directory_link_to_missing_target(self):
        self._create_missing_dir_link()
        # consider having isdir return true for directory links
        self.assertTrue(os.path.isdir(self.missing_link))

    @unittest.skip("currently fails; consider for improvement")
    def test_rmdir_on_directory_link_to_missing_target(self):
        self._create_missing_dir_link()
        # consider allowing rmdir to remove directory links
        os.rmdir(self.missing_link)

    def check_stat(self, link, target):
        self.assertEqual(os.stat(link), os.stat(target))
        self.assertNotEqual(os.lstat(link), os.stat(link))

        bytes_link = os.fsencode(link)
        with warnings.catch_warnings():
            warnings.simplefilter("ignore", DeprecationWarning)
            self.assertEqual(os.stat(bytes_link), os.stat(target))
            self.assertNotEqual(os.lstat(bytes_link), os.stat(bytes_link))

    def test_12084(self):
        level1 = os.path.abspath(support.TESTFN)
        level2 = os.path.join(level1, "level2")
        level3 = os.path.join(level2, "level3")
        try:
            os.mkdir(level1)
            os.mkdir(level2)
            os.mkdir(level3)

            file1 = os.path.abspath(os.path.join(level1, "file1"))

            with open(file1, "w") as f:
                f.write("file1")

            orig_dir = os.getcwd()
            try:
                os.chdir(level2)
                link = os.path.join(level2, "link")
                os.symlink(os.path.relpath(file1), "link")
                self.assertIn("link", os.listdir(os.getcwd()))

                # Check os.stat calls from the same dir as the link
                self.assertEqual(os.stat(file1), os.stat("link"))

                # Check os.stat calls from a dir below the link
                os.chdir(level1)
                self.assertEqual(os.stat(file1),
                                 os.stat(os.path.relpath(link)))

                # Check os.stat calls from a dir above the link
                os.chdir(level3)
                self.assertEqual(os.stat(file1),
                                 os.stat(os.path.relpath(link)))
            finally:
                os.chdir(orig_dir)
        except OSError as err:
            self.fail(err)
        finally:
            os.remove(file1)
            shutil.rmtree(level1)


class FSEncodingTests(unittest.TestCase):
    def test_nop(self):
        self.assertEqual(os.fsencode(b'abc\xff'), b'abc\xff')
        self.assertEqual(os.fsdecode('abc\u0141'), 'abc\u0141')

    def test_identity(self):
        # assert fsdecode(fsencode(x)) == x
        for fn in ('unicode\u0141', 'latin\xe9', 'ascii'):
            try:
                bytesfn = os.fsencode(fn)
            except UnicodeEncodeError:
                continue
            self.assertEqual(os.fsdecode(bytesfn), fn)



class DeviceEncodingTests(unittest.TestCase):

    def test_bad_fd(self):
        # Return None when an fd doesn't actually exist.
        self.assertIsNone(os.device_encoding(123456))

    @unittest.skipUnless(os.isatty(0) and (sys.platform.startswith('win') or
            (hasattr(locale, 'nl_langinfo') and hasattr(locale, 'CODESET'))),
            'test requires a tty and either Windows or nl_langinfo(CODESET)')
    def test_device_encoding(self):
        encoding = os.device_encoding(0)
        self.assertIsNotNone(encoding)
        self.assertTrue(codecs.lookup(encoding))


class PidTests(unittest.TestCase):
    @unittest.skipUnless(hasattr(os, 'getppid'), "test needs os.getppid")
    def test_getppid(self):
        p = subprocess.Popen([sys.executable, '-c',
                              'import os; print(os.getppid())'],
                             stdout=subprocess.PIPE)
        stdout, _ = p.communicate()
        # We are the parent of our subprocess
        self.assertEqual(int(stdout), os.getpid())


# The introduction of this TestCase caused at least two different errors on
# *nix buildbots. Temporarily skip this to let the buildbots move along.
@unittest.skip("Skip due to platform/environment differences on *NIX buildbots")
@unittest.skipUnless(hasattr(os, 'getlogin'), "test needs os.getlogin")
class LoginTests(unittest.TestCase):
    def test_getlogin(self):
        user_name = os.getlogin()
        self.assertNotEqual(len(user_name), 0)


@unittest.skipUnless(hasattr(os, 'getpriority') and hasattr(os, 'setpriority'),
                     "needs os.getpriority and os.setpriority")
class ProgramPriorityTests(unittest.TestCase):
    """Tests for os.getpriority() and os.setpriority()."""

    def test_set_get_priority(self):

        base = os.getpriority(os.PRIO_PROCESS, os.getpid())
        os.setpriority(os.PRIO_PROCESS, os.getpid(), base + 1)
        try:
            new_prio = os.getpriority(os.PRIO_PROCESS, os.getpid())
            if base >= 19 and new_prio <= 19:
                raise unittest.SkipTest(
      "unable to reliably test setpriority at current nice level of %s" % base)
            else:
                self.assertEqual(new_prio, base + 1)
        finally:
            try:
                os.setpriority(os.PRIO_PROCESS, os.getpid(), base)
            except OSError as err:
                if err.errno != errno.EACCES:
                    raise


if threading is not None:
    class SendfileTestServer(asyncore.dispatcher, threading.Thread):

        class Handler(asynchat.async_chat):

            def __init__(self, conn):
                asynchat.async_chat.__init__(self, conn)
                self.in_buffer = []
                self.closed = False
                self.push(b"220 ready\r\n")

            def handle_read(self):
                data = self.recv(4096)
                self.in_buffer.append(data)

            def get_data(self):
                return b''.join(self.in_buffer)

            def handle_close(self):
                self.close()
                self.closed = True

            def handle_error(self):
                raise

        def __init__(self, address):
            threading.Thread.__init__(self)
            asyncore.dispatcher.__init__(self)
            self.create_socket(socket.AF_INET, socket.SOCK_STREAM)
            self.bind(address)
            self.listen(5)
            self.host, self.port = self.socket.getsockname()[:2]
            self.handler_instance = None
            self._active = False
            self._active_lock = threading.Lock()

        # --- public API

        @property
        def running(self):
            return self._active

        def start(self):
            assert not self.running
            self.__flag = threading.Event()
            threading.Thread.start(self)
            self.__flag.wait()

        def stop(self):
            assert self.running
            self._active = False
            self.join()

        def wait(self):
            # wait for handler connection to be closed, then stop the server
            while not getattr(self.handler_instance, "closed", False):
                time.sleep(0.001)
            self.stop()

        # --- internals

        def run(self):
            self._active = True
            self.__flag.set()
            while self._active and asyncore.socket_map:
                self._active_lock.acquire()
                asyncore.loop(timeout=0.001, count=1)
                self._active_lock.release()
            asyncore.close_all()

        def handle_accept(self):
            conn, addr = self.accept()
            self.handler_instance = self.Handler(conn)

        def handle_connect(self):
            self.close()
        handle_read = handle_connect

        def writable(self):
            return 0

        def handle_error(self):
            raise


@unittest.skipUnless(threading is not None, "test needs threading module")
@unittest.skipUnless(hasattr(os, 'sendfile'), "test needs os.sendfile()")
class TestSendfile(unittest.TestCase):

    DATA = b"12345abcde" * 16 * 1024  # 160 KB
    SUPPORT_HEADERS_TRAILERS = not sys.platform.startswith("linux") and \
                               not sys.platform.startswith("solaris") and \
                               not sys.platform.startswith("sunos")

    @classmethod
    def setUpClass(cls):
        with open(support.TESTFN, "wb") as f:
            f.write(cls.DATA)

    @classmethod
    def tearDownClass(cls):
        support.unlink(support.TESTFN)

    def setUp(self):
        self.server = SendfileTestServer((support.HOST, 0))
        self.server.start()
        self.client = socket.socket()
        self.client.connect((self.server.host, self.server.port))
        self.client.settimeout(1)
        # synchronize by waiting for "220 ready" response
        self.client.recv(1024)
        self.sockno = self.client.fileno()
        self.file = open(support.TESTFN, 'rb')
        self.fileno = self.file.fileno()

    def tearDown(self):
        self.file.close()
        self.client.close()
        if self.server.running:
            self.server.stop()

    def sendfile_wrapper(self, sock, file, offset, nbytes, headers=[], trailers=[]):
        """A higher level wrapper representing how an application is
        supposed to use sendfile().
        """
        while 1:
            try:
                if self.SUPPORT_HEADERS_TRAILERS:
                    return os.sendfile(sock, file, offset, nbytes, headers,
                                       trailers)
                else:
                    return os.sendfile(sock, file, offset, nbytes)
            except OSError as err:
                if err.errno == errno.ECONNRESET:
                    # disconnected
                    raise
                elif err.errno in (errno.EAGAIN, errno.EBUSY):
                    # we have to retry send data
                    continue
                else:
                    raise

    def test_send_whole_file(self):
        # normal send
        total_sent = 0
        offset = 0
        nbytes = 4096
        while total_sent < len(self.DATA):
            sent = self.sendfile_wrapper(self.sockno, self.fileno, offset, nbytes)
            if sent == 0:
                break
            offset += sent
            total_sent += sent
            self.assertTrue(sent <= nbytes)
            self.assertEqual(offset, total_sent)

        self.assertEqual(total_sent, len(self.DATA))
        self.client.shutdown(socket.SHUT_RDWR)
        self.client.close()
        self.server.wait()
        data = self.server.handler_instance.get_data()
        self.assertEqual(len(data), len(self.DATA))
        self.assertEqual(data, self.DATA)

    def test_send_at_certain_offset(self):
        # start sending a file at a certain offset
        total_sent = 0
        offset = len(self.DATA) // 2
        must_send = len(self.DATA) - offset
        nbytes = 4096
        while total_sent < must_send:
            sent = self.sendfile_wrapper(self.sockno, self.fileno, offset, nbytes)
            if sent == 0:
                break
            offset += sent
            total_sent += sent
            self.assertTrue(sent <= nbytes)

        self.client.shutdown(socket.SHUT_RDWR)
        self.client.close()
        self.server.wait()
        data = self.server.handler_instance.get_data()
        expected = self.DATA[len(self.DATA) // 2:]
        self.assertEqual(total_sent, len(expected))
        self.assertEqual(len(data), len(expected))
        self.assertEqual(data, expected)

    def test_offset_overflow(self):
        # specify an offset > file size
        offset = len(self.DATA) + 4096
        try:
            sent = os.sendfile(self.sockno, self.fileno, offset, 4096)
        except OSError as e:
            # Solaris can raise EINVAL if offset >= file length, ignore.
            if e.errno != errno.EINVAL:
                raise
        else:
            self.assertEqual(sent, 0)
        self.client.shutdown(socket.SHUT_RDWR)
        self.client.close()
        self.server.wait()
        data = self.server.handler_instance.get_data()
        self.assertEqual(data, b'')

    def test_invalid_offset(self):
        with self.assertRaises(OSError) as cm:
            os.sendfile(self.sockno, self.fileno, -1, 4096)
        self.assertEqual(cm.exception.errno, errno.EINVAL)

    # --- headers / trailers tests

    if SUPPORT_HEADERS_TRAILERS:

        def test_headers(self):
            total_sent = 0
            sent = os.sendfile(self.sockno, self.fileno, 0, 4096,
                               headers=[b"x" * 512])
            total_sent += sent
            offset = 4096
            nbytes = 4096
            while 1:
                sent = self.sendfile_wrapper(self.sockno, self.fileno,
                                                     offset, nbytes)
                if sent == 0:
                    break
                total_sent += sent
                offset += sent

            expected_data = b"x" * 512 + self.DATA
            self.assertEqual(total_sent, len(expected_data))
            self.client.close()
            self.server.wait()
            data = self.server.handler_instance.get_data()
            self.assertEqual(hash(data), hash(expected_data))

        def test_trailers(self):
            TESTFN2 = support.TESTFN + "2"
            with open(TESTFN2, 'wb') as f:
                f.write(b"abcde")
            with open(TESTFN2, 'rb')as f:
                self.addCleanup(os.remove, TESTFN2)
                os.sendfile(self.sockno, f.fileno(), 0, 4096,
                            trailers=[b"12345"])
                self.client.close()
                self.server.wait()
                data = self.server.handler_instance.get_data()
                self.assertEqual(data, b"abcde12345")

        if hasattr(os, "SF_NODISKIO"):
            def test_flags(self):
                try:
                    os.sendfile(self.sockno, self.fileno, 0, 4096,
                                flags=os.SF_NODISKIO)
                except OSError as err:
                    if err.errno not in (errno.EBUSY, errno.EAGAIN):
                        raise


@support.skip_unless_xattr
class ExtendedAttributeTests(unittest.TestCase):

    def tearDown(self):
        support.unlink(support.TESTFN)

    def _check_xattrs_str(self, s, getxattr, setxattr, removexattr, listxattr):
        fn = support.TESTFN
        open(fn, "wb").close()
        with self.assertRaises(OSError) as cm:
            getxattr(fn, s("user.test"))
        self.assertEqual(cm.exception.errno, errno.ENODATA)
        init_xattr = listxattr(fn)
        self.assertIsInstance(init_xattr, list)
        setxattr(fn, s("user.test"), b"")
        xattr = set(init_xattr)
        xattr.add("user.test")
        self.assertEqual(set(listxattr(fn)), xattr)
        self.assertEqual(getxattr(fn, b"user.test"), b"")
        setxattr(fn, s("user.test"), b"hello", os.XATTR_REPLACE)
        self.assertEqual(getxattr(fn, b"user.test"), b"hello")
        with self.assertRaises(OSError) as cm:
            setxattr(fn, s("user.test"), b"bye", os.XATTR_CREATE)
        self.assertEqual(cm.exception.errno, errno.EEXIST)
        with self.assertRaises(OSError) as cm:
            setxattr(fn, s("user.test2"), b"bye", os.XATTR_REPLACE)
        self.assertEqual(cm.exception.errno, errno.ENODATA)
        setxattr(fn, s("user.test2"), b"foo", os.XATTR_CREATE)
        xattr.add("user.test2")
        self.assertEqual(set(listxattr(fn)), xattr)
        removexattr(fn, s("user.test"))
        with self.assertRaises(OSError) as cm:
            getxattr(fn, s("user.test"))
        self.assertEqual(cm.exception.errno, errno.ENODATA)
        xattr.remove("user.test")
        self.assertEqual(set(listxattr(fn)), xattr)
        self.assertEqual(getxattr(fn, s("user.test2")), b"foo")
        setxattr(fn, s("user.test"), b"a"*1024)
        self.assertEqual(getxattr(fn, s("user.test")), b"a"*1024)
        removexattr(fn, s("user.test"))
        many = sorted("user.test{}".format(i) for i in range(100))
        for thing in many:
            setxattr(fn, thing, b"x")
        self.assertEqual(set(listxattr(fn)), set(init_xattr) | set(many))

    def _check_xattrs(self, *args):
        def make_bytes(s):
            return bytes(s, "ascii")
        self._check_xattrs_str(str, *args)
        support.unlink(support.TESTFN)
        self._check_xattrs_str(make_bytes, *args)

    def test_simple(self):
        self._check_xattrs(os.getxattr, os.setxattr, os.removexattr,
                           os.listxattr)

    def test_lpath(self):
        self._check_xattrs(os.lgetxattr, os.lsetxattr, os.lremovexattr,
                           os.llistxattr)

    def test_fds(self):
        def getxattr(path, *args):
            with open(path, "rb") as fp:
                return os.fgetxattr(fp.fileno(), *args)
        def setxattr(path, *args):
            with open(path, "wb") as fp:
                os.fsetxattr(fp.fileno(), *args)
        def removexattr(path, *args):
            with open(path, "wb") as fp:
                os.fremovexattr(fp.fileno(), *args)
        def listxattr(path, *args):
            with open(path, "rb") as fp:
                return os.flistxattr(fp.fileno(), *args)
        self._check_xattrs(getxattr, setxattr, removexattr, listxattr)


@unittest.skipUnless(sys.platform == "win32", "Win32 specific tests")
class Win32DeprecatedBytesAPI(unittest.TestCase):
    def test_deprecated(self):
        import nt
        filename = os.fsencode(support.TESTFN)
        with warnings.catch_warnings():
            warnings.simplefilter("error", DeprecationWarning)
            for func, *args in (
                (nt._getfullpathname, filename),
                (nt._isdir, filename),
                (os.access, filename, os.R_OK),
                (os.chdir, filename),
                (os.chmod, filename, 0o777),
                (os.getcwdb,),
                (os.link, filename, filename),
                (os.listdir, filename),
                (os.lstat, filename),
                (os.mkdir, filename),
                (os.open, filename, os.O_RDONLY),
                (os.rename, filename, filename),
                (os.rmdir, filename),
                (os.startfile, filename),
                (os.stat, filename),
                (os.unlink, filename),
                (os.utime, filename),
            ):
                self.assertRaises(DeprecationWarning, func, *args)

    @support.skip_unless_symlink
    def test_symlink(self):
        filename = os.fsencode(support.TESTFN)
        with warnings.catch_warnings():
            warnings.simplefilter("error", DeprecationWarning)
            self.assertRaises(DeprecationWarning,
                              os.symlink, filename, filename)


@unittest.skipUnless(hasattr(os, 'get_terminal_size'), "requires os.get_terminal_size")
class TermsizeTests(unittest.TestCase):
    def test_does_not_crash(self):
        """Check if get_terminal_size() returns a meaningful value.

        There's no easy portable way to actually check the size of the
        terminal, so let's check if it returns something sensible instead.
        """
        try:
            size = os.get_terminal_size()
        except OSError as e:
            if sys.platform == "win32" or e.errno in (errno.EINVAL, errno.ENOTTY):
                # Under win32 a generic OSError can be thrown if the
                # handle cannot be retrieved
                self.skipTest("failed to query terminal size")
            raise

        self.assertGreaterEqual(size.columns, 0)
        self.assertGreaterEqual(size.lines, 0)

    def test_stty_match(self):
        """Check if stty returns the same results

        stty actually tests stdin, so get_terminal_size is invoked on
        stdin explicitly. If stty succeeded, then get_terminal_size()
        should work too.
        """
        try:
            size = subprocess.check_output(['stty', 'size']).decode().split()
        except (FileNotFoundError, subprocess.CalledProcessError):
            self.skipTest("stty invocation failed")
        expected = (int(size[1]), int(size[0])) # reversed order

        try:
            actual = os.get_terminal_size(sys.__stdin__.fileno())
        except OSError as e:
            if sys.platform == "win32" or e.errno in (errno.EINVAL, errno.ENOTTY):
                # Under win32 a generic OSError can be thrown if the
                # handle cannot be retrieved
                self.skipTest("failed to query terminal size")
            raise
        self.assertEqual(expected, actual)


@support.reap_threads
def test_main():
    support.run_unittest(
        FileTests,
        StatAttributeTests,
        EnvironTests,
        WalkTests,
        FwalkTests,
        MakedirTests,
        DevNullTests,
        URandomTests,
        ExecTests,
        Win32ErrorTests,
        TestInvalidFD,
        PosixUidGidTests,
        Pep383Tests,
        Win32KillTests,
        Win32SymlinkTests,
        FSEncodingTests,
        DeviceEncodingTests,
        PidTests,
        LoginTests,
        LinkTests,
        TestSendfile,
        ProgramPriorityTests,
        ExtendedAttributeTests,
        Win32DeprecatedBytesAPI,
        TermsizeTests,
    )

if __name__ == "__main__":
    test_main()<|MERGE_RESOLUTION|>--- conflicted
+++ resolved
@@ -17,7 +17,6 @@
 import platform
 import re
 import uuid
-<<<<<<< HEAD
 import asyncore
 import asynchat
 import socket
@@ -29,9 +28,6 @@
     import threading
 except ImportError:
     threading = None
-=======
-import stat
->>>>>>> a81c8564
 from test.script_helper import assert_python_ok
 
 os.stat_float_times(True)
@@ -835,14 +831,12 @@
         path = os.path.join(support.TESTFN, 'dir1')
         mode = 0o777
         old_mask = os.umask(0o022)
-        try:
-            os.makedirs(path, mode)
-            self.assertRaises(OSError, os.makedirs, path, mode)
-            self.assertRaises(OSError, os.makedirs, path, mode, exist_ok=False)
-            self.assertRaises(OSError, os.makedirs, path, 0o776, exist_ok=True)
-            os.makedirs(path, mode=mode, exist_ok=True)
-        finally:
-            os.umask(old_mask)
+        os.makedirs(path, mode)
+        self.assertRaises(OSError, os.makedirs, path, mode)
+        self.assertRaises(OSError, os.makedirs, path, mode, exist_ok=False)
+        self.assertRaises(OSError, os.makedirs, path, 0o776, exist_ok=True)
+        os.makedirs(path, mode=mode, exist_ok=True)
+        os.umask(old_mask)
 
     def test_exist_ok_s_isgid_directory(self):
         path = os.path.join(support.TESTFN, 'dir1')
