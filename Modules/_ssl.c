/* SSL socket module

   SSL support based on patches by Brian E Gallew and Laszlo Kovacs.
   Re-worked a bit by Bill Janssen to add server-side support and
   certificate decoding.  Chris Stawarz contributed some non-blocking
   patches.

   This module is imported by ssl.py. It should *not* be used
   directly.

   XXX should partial writes be enabled, SSL_MODE_ENABLE_PARTIAL_WRITE?

   XXX integrate several "shutdown modes" as suggested in
       http://bugs.python.org/issue8108#msg102867 ?
*/

#include "Python.h"

#ifdef WITH_THREAD
#include "pythread.h"
#define PySSL_BEGIN_ALLOW_THREADS { \
            PyThreadState *_save = NULL;  \
            if (_ssl_locks_count>0) {_save = PyEval_SaveThread();}
#define PySSL_BLOCK_THREADS     if (_ssl_locks_count>0){PyEval_RestoreThread(_save)};
#define PySSL_UNBLOCK_THREADS   if (_ssl_locks_count>0){_save = PyEval_SaveThread()};
#define PySSL_END_ALLOW_THREADS if (_ssl_locks_count>0){PyEval_RestoreThread(_save);} \
         }

#else   /* no WITH_THREAD */

#define PySSL_BEGIN_ALLOW_THREADS
#define PySSL_BLOCK_THREADS
#define PySSL_UNBLOCK_THREADS
#define PySSL_END_ALLOW_THREADS

#endif

enum py_ssl_error {
    /* these mirror ssl.h */
    PY_SSL_ERROR_NONE,
    PY_SSL_ERROR_SSL,
    PY_SSL_ERROR_WANT_READ,
    PY_SSL_ERROR_WANT_WRITE,
    PY_SSL_ERROR_WANT_X509_LOOKUP,
    PY_SSL_ERROR_SYSCALL,     /* look at error stack/return value/errno */
    PY_SSL_ERROR_ZERO_RETURN,
    PY_SSL_ERROR_WANT_CONNECT,
    /* start of non ssl.h errorcodes */
    PY_SSL_ERROR_EOF,         /* special case of SSL_ERROR_SYSCALL */
    PY_SSL_ERROR_NO_SOCKET,   /* socket has been GC'd */
    PY_SSL_ERROR_INVALID_ERROR_CODE
};

enum py_ssl_server_or_client {
    PY_SSL_CLIENT,
    PY_SSL_SERVER
};

enum py_ssl_cert_requirements {
    PY_SSL_CERT_NONE,
    PY_SSL_CERT_OPTIONAL,
    PY_SSL_CERT_REQUIRED
};

enum py_ssl_version {
#ifndef OPENSSL_NO_SSL2
    PY_SSL_VERSION_SSL2,
#endif
    PY_SSL_VERSION_SSL3=1,
    PY_SSL_VERSION_SSL23,
    PY_SSL_VERSION_TLS1
};

/* Include symbols from _socket module */
#include "socketmodule.h"

static PySocketModule_APIObject PySocketModule;

#if defined(HAVE_POLL_H)
#include <poll.h>
#elif defined(HAVE_SYS_POLL_H)
#include <sys/poll.h>
#endif

/* Include OpenSSL header files */
#include "openssl/rsa.h"
#include "openssl/crypto.h"
#include "openssl/x509.h"
#include "openssl/x509v3.h"
#include "openssl/pem.h"
#include "openssl/ssl.h"
#include "openssl/err.h"
#include "openssl/rand.h"

/* SSL error object */
static PyObject *PySSLErrorObject;

#ifdef WITH_THREAD

/* serves as a flag to see whether we've initialized the SSL thread support. */
/* 0 means no, greater than 0 means yes */

static unsigned int _ssl_locks_count = 0;

#endif /* def WITH_THREAD */

/* SSL socket object */

#define X509_NAME_MAXLEN 256

/* RAND_* APIs got added to OpenSSL in 0.9.5 */
#if OPENSSL_VERSION_NUMBER >= 0x0090500fL
# define HAVE_OPENSSL_RAND 1
#else
# undef HAVE_OPENSSL_RAND
#endif

/* SSL_CTX_clear_options() and SSL_clear_options() were first added in
 * OpenSSL 0.9.8m but do not appear in some 0.9.9-dev versions such the
 * 0.9.9 from "May 2008" that NetBSD 5.0 uses. */
#if OPENSSL_VERSION_NUMBER >= 0x009080dfL && OPENSSL_VERSION_NUMBER != 0x00909000L
# define HAVE_SSL_CTX_CLEAR_OPTIONS
#else
# undef HAVE_SSL_CTX_CLEAR_OPTIONS
#endif

typedef struct {
    PyObject_HEAD
    SSL_CTX *ctx;
} PySSLContext;

typedef struct {
    PyObject_HEAD
    PyObject *Socket; /* weakref to socket on which we're layered */
    SSL *ssl;
    X509 *peer_cert;
    int shutdown_seen_zero;
} PySSLSocket;

static PyTypeObject PySSLContext_Type;
static PyTypeObject PySSLSocket_Type;

static PyObject *PySSL_SSLwrite(PySSLSocket *self, PyObject *args);
static PyObject *PySSL_SSLread(PySSLSocket *self, PyObject *args);
static int check_socket_and_wait_for_timeout(PySocketSockObject *s,
                                             int writing);
static PyObject *PySSL_peercert(PySSLSocket *self, PyObject *args);
static PyObject *PySSL_cipher(PySSLSocket *self);

#define PySSLContext_Check(v)   (Py_TYPE(v) == &PySSLContext_Type)
#define PySSLSocket_Check(v)    (Py_TYPE(v) == &PySSLSocket_Type)

typedef enum {
    SOCKET_IS_NONBLOCKING,
    SOCKET_IS_BLOCKING,
    SOCKET_HAS_TIMED_OUT,
    SOCKET_HAS_BEEN_CLOSED,
    SOCKET_TOO_LARGE_FOR_SELECT,
    SOCKET_OPERATION_OK
} timeout_state;

/* Wrap error strings with filename and line # */
#define STRINGIFY1(x) #x
#define STRINGIFY2(x) STRINGIFY1(x)
#define ERRSTR1(x,y,z) (x ":" y ": " z)
#define ERRSTR(x) ERRSTR1("_ssl.c", STRINGIFY2(__LINE__), x)

/* XXX It might be helpful to augment the error message generated
   below with the name of the SSL function that generated the error.
   I expect it's obvious most of the time.
*/

static PyObject *
PySSL_SetError(PySSLSocket *obj, int ret, char *filename, int lineno)
{
    PyObject *v;
    char buf[2048];
    char *errstr;
    int err;
    enum py_ssl_error p = PY_SSL_ERROR_NONE;

    assert(ret <= 0);

    if (obj->ssl != NULL) {
        err = SSL_get_error(obj->ssl, ret);

        switch (err) {
        case SSL_ERROR_ZERO_RETURN:
            errstr = "TLS/SSL connection has been closed";
            p = PY_SSL_ERROR_ZERO_RETURN;
            break;
        case SSL_ERROR_WANT_READ:
            errstr = "The operation did not complete (read)";
            p = PY_SSL_ERROR_WANT_READ;
            break;
        case SSL_ERROR_WANT_WRITE:
            p = PY_SSL_ERROR_WANT_WRITE;
            errstr = "The operation did not complete (write)";
            break;
        case SSL_ERROR_WANT_X509_LOOKUP:
            p = PY_SSL_ERROR_WANT_X509_LOOKUP;
            errstr = "The operation did not complete (X509 lookup)";
            break;
        case SSL_ERROR_WANT_CONNECT:
            p = PY_SSL_ERROR_WANT_CONNECT;
            errstr = "The operation did not complete (connect)";
            break;
        case SSL_ERROR_SYSCALL:
        {
            unsigned long e = ERR_get_error();
            if (e == 0) {
                PySocketSockObject *s
                  = (PySocketSockObject *) PyWeakref_GetObject(obj->Socket);
                if (ret == 0 || (((PyObject *)s) == Py_None)) {
                    p = PY_SSL_ERROR_EOF;
                    errstr = "EOF occurred in violation of protocol";
                } else if (ret == -1) {
                    /* underlying BIO reported an I/O error */
                    Py_INCREF(s);
                    ERR_clear_error();
                    v = s->errorhandler();
                    Py_DECREF(s);
                    return v;
                } else { /* possible? */
                    p = PY_SSL_ERROR_SYSCALL;
                    errstr = "Some I/O error occurred";
                }
            } else {
                p = PY_SSL_ERROR_SYSCALL;
                /* XXX Protected by global interpreter lock */
                errstr = ERR_error_string(e, NULL);
            }
            break;
        }
        case SSL_ERROR_SSL:
        {
            unsigned long e = ERR_get_error();
            p = PY_SSL_ERROR_SSL;
            if (e != 0)
                /* XXX Protected by global interpreter lock */
                errstr = ERR_error_string(e, NULL);
            else {              /* possible? */
                errstr = "A failure in the SSL library occurred";
            }
            break;
        }
        default:
            p = PY_SSL_ERROR_INVALID_ERROR_CODE;
            errstr = "Invalid error code";
        }
    } else {
        errstr = ERR_error_string(ERR_peek_last_error(), NULL);
    }
    PyOS_snprintf(buf, sizeof(buf), "_ssl.c:%d: %s", lineno, errstr);
    ERR_clear_error();
    v = Py_BuildValue("(is)", p, buf);
    if (v != NULL) {
        PyErr_SetObject(PySSLErrorObject, v);
        Py_DECREF(v);
    }
    return NULL;
}

static PyObject *
_setSSLError (char *errstr, int errcode, char *filename, int lineno) {

    char buf[2048];
    PyObject *v;

    if (errstr == NULL) {
        errcode = ERR_peek_last_error();
        errstr = ERR_error_string(errcode, NULL);
    }
    PyOS_snprintf(buf, sizeof(buf), "_ssl.c:%d: %s", lineno, errstr);
    ERR_clear_error();
    v = Py_BuildValue("(is)", errcode, buf);
    if (v != NULL) {
        PyErr_SetObject(PySSLErrorObject, v);
        Py_DECREF(v);
    }
    return NULL;
}

static PySSLSocket *
newPySSLSocket(SSL_CTX *ctx, PySocketSockObject *sock,
               enum py_ssl_server_or_client socket_type,
               char *server_hostname)
{
    PySSLSocket *self;

    self = PyObject_New(PySSLSocket, &PySSLSocket_Type);
    if (self == NULL)
        return NULL;

    self->peer_cert = NULL;
    self->ssl = NULL;
    self->Socket = NULL;

    /* Make sure the SSL error state is initialized */
    (void) ERR_get_state();
    ERR_clear_error();

    PySSL_BEGIN_ALLOW_THREADS
    self->ssl = SSL_new(ctx);
    PySSL_END_ALLOW_THREADS
<<<<<<< HEAD
    SSL_set_fd(self->ssl, sock->sock_fd);
=======

    if (self->ctx == NULL) {
        errstr = ERRSTR("Invalid SSL protocol variant specified.");
        goto fail;
    }

    if (certreq != PY_SSL_CERT_NONE) {
        if (cacerts_file == NULL) {
            errstr = ERRSTR("No root certificates specified for "
                            "verification of other-side certificates.");
            goto fail;
        } else {
            PySSL_BEGIN_ALLOW_THREADS
            ret = SSL_CTX_load_verify_locations(self->ctx,
                                                cacerts_file,
                                                NULL);
            PySSL_END_ALLOW_THREADS
            if (ret != 1) {
                _setSSLError(NULL, 0, __FILE__, __LINE__);
                goto fail;
            }
        }
    }
    if (key_file) {
        PySSL_BEGIN_ALLOW_THREADS
        ret = SSL_CTX_use_PrivateKey_file(self->ctx, key_file,
                                          SSL_FILETYPE_PEM);
        PySSL_END_ALLOW_THREADS
        if (ret != 1) {
            _setSSLError(NULL, ret, __FILE__, __LINE__);
            goto fail;
        }

        PySSL_BEGIN_ALLOW_THREADS
        ret = SSL_CTX_use_certificate_chain_file(self->ctx,
                                                 cert_file);
        PySSL_END_ALLOW_THREADS
        if (ret != 1) {
            /*
            fprintf(stderr, "ret is %d, errcode is %lu, %lu, with file \"%s\"\n",
                ret, ERR_peek_error(), ERR_peek_last_error(), cert_file);
                */
            if (ERR_peek_last_error() != 0) {
                _setSSLError(NULL, ret, __FILE__, __LINE__);
                goto fail;
            }
        }
    }

    /* ssl compatibility */
    SSL_CTX_set_options(self->ctx,
                        SSL_OP_ALL & ~SSL_OP_DONT_INSERT_EMPTY_FRAGMENTS);

    verification_mode = SSL_VERIFY_NONE;
    if (certreq == PY_SSL_CERT_OPTIONAL)
        verification_mode = SSL_VERIFY_PEER;
    else if (certreq == PY_SSL_CERT_REQUIRED)
        verification_mode = (SSL_VERIFY_PEER |
                             SSL_VERIFY_FAIL_IF_NO_PEER_CERT);
    SSL_CTX_set_verify(self->ctx, verification_mode,
                       NULL); /* set verify lvl */

    PySSL_BEGIN_ALLOW_THREADS
    self->ssl = SSL_new(self->ctx); /* New ssl struct */
    PySSL_END_ALLOW_THREADS
    SSL_set_fd(self->ssl, Sock->sock_fd);       /* Set the socket for SSL */
>>>>>>> f2bf8a6a
#ifdef SSL_MODE_AUTO_RETRY
    SSL_set_mode(self->ssl, SSL_MODE_AUTO_RETRY);
#endif

#ifdef SSL_CTRL_SET_TLSEXT_HOSTNAME
    if (server_hostname != NULL)
        SSL_set_tlsext_host_name(self->ssl, server_hostname);
#endif

    /* If the socket is in non-blocking mode or timeout mode, set the BIO
     * to non-blocking mode (blocking is the default)
     */
    if (sock->sock_timeout >= 0.0) {
        BIO_set_nbio(SSL_get_rbio(self->ssl), 1);
        BIO_set_nbio(SSL_get_wbio(self->ssl), 1);
    }

    PySSL_BEGIN_ALLOW_THREADS
    if (socket_type == PY_SSL_CLIENT)
        SSL_set_connect_state(self->ssl);
    else
        SSL_set_accept_state(self->ssl);
    PySSL_END_ALLOW_THREADS

    self->Socket = PyWeakref_NewRef((PyObject *) sock, NULL);
    return self;
}

/* SSL object methods */

static PyObject *PySSL_SSLdo_handshake(PySSLSocket *self)
{
    int ret;
    int err;
    int sockstate, nonblocking;
    PySocketSockObject *sock
      = (PySocketSockObject *) PyWeakref_GetObject(self->Socket);

    if (((PyObject*)sock) == Py_None) {
        _setSSLError("Underlying socket connection gone",
                     PY_SSL_ERROR_NO_SOCKET, __FILE__, __LINE__);
        return NULL;
    }
    Py_INCREF(sock);

    /* just in case the blocking state of the socket has been changed */
    nonblocking = (sock->sock_timeout >= 0.0);
    BIO_set_nbio(SSL_get_rbio(self->ssl), nonblocking);
    BIO_set_nbio(SSL_get_wbio(self->ssl), nonblocking);

    /* Actually negotiate SSL connection */
    /* XXX If SSL_do_handshake() returns 0, it's also a failure. */
    sockstate = 0;
    do {
        PySSL_BEGIN_ALLOW_THREADS
        ret = SSL_do_handshake(self->ssl);
        err = SSL_get_error(self->ssl, ret);
        PySSL_END_ALLOW_THREADS
        if (PyErr_CheckSignals())
            goto error;
        if (err == SSL_ERROR_WANT_READ) {
            sockstate = check_socket_and_wait_for_timeout(sock, 0);
        } else if (err == SSL_ERROR_WANT_WRITE) {
            sockstate = check_socket_and_wait_for_timeout(sock, 1);
        } else {
            sockstate = SOCKET_OPERATION_OK;
        }
        if (sockstate == SOCKET_HAS_TIMED_OUT) {
            PyErr_SetString(PySocketModule.timeout_error,
                            ERRSTR("The handshake operation timed out"));
            goto error;
        } else if (sockstate == SOCKET_HAS_BEEN_CLOSED) {
            PyErr_SetString(PySSLErrorObject,
                            ERRSTR("Underlying socket has been closed."));
            goto error;
        } else if (sockstate == SOCKET_TOO_LARGE_FOR_SELECT) {
            PyErr_SetString(PySSLErrorObject,
                            ERRSTR("Underlying socket too large for select()."));
            goto error;
        } else if (sockstate == SOCKET_IS_NONBLOCKING) {
            break;
        }
    } while (err == SSL_ERROR_WANT_READ || err == SSL_ERROR_WANT_WRITE);
    Py_DECREF(sock);
    if (ret < 1)
        return PySSL_SetError(self, ret, __FILE__, __LINE__);

    if (self->peer_cert)
        X509_free (self->peer_cert);
    PySSL_BEGIN_ALLOW_THREADS
    self->peer_cert = SSL_get_peer_certificate(self->ssl);
    PySSL_END_ALLOW_THREADS

    Py_INCREF(Py_None);
    return Py_None;

error:
    Py_DECREF(sock);
    return NULL;
}

static PyObject *
_create_tuple_for_attribute (ASN1_OBJECT *name, ASN1_STRING *value) {

    char namebuf[X509_NAME_MAXLEN];
    int buflen;
    PyObject *name_obj;
    PyObject *value_obj;
    PyObject *attr;
    unsigned char *valuebuf = NULL;

    buflen = OBJ_obj2txt(namebuf, sizeof(namebuf), name, 0);
    if (buflen < 0) {
        _setSSLError(NULL, 0, __FILE__, __LINE__);
        goto fail;
    }
    name_obj = PyUnicode_FromStringAndSize(namebuf, buflen);
    if (name_obj == NULL)
        goto fail;

    buflen = ASN1_STRING_to_UTF8(&valuebuf, value);
    if (buflen < 0) {
        _setSSLError(NULL, 0, __FILE__, __LINE__);
        Py_DECREF(name_obj);
        goto fail;
    }
    value_obj = PyUnicode_DecodeUTF8((char *) valuebuf,
                                     buflen, "strict");
    OPENSSL_free(valuebuf);
    if (value_obj == NULL) {
        Py_DECREF(name_obj);
        goto fail;
    }
    attr = PyTuple_New(2);
    if (attr == NULL) {
        Py_DECREF(name_obj);
        Py_DECREF(value_obj);
        goto fail;
    }
    PyTuple_SET_ITEM(attr, 0, name_obj);
    PyTuple_SET_ITEM(attr, 1, value_obj);
    return attr;

  fail:
    return NULL;
}

static PyObject *
_create_tuple_for_X509_NAME (X509_NAME *xname)
{
    PyObject *dn = NULL;    /* tuple which represents the "distinguished name" */
    PyObject *rdn = NULL;   /* tuple to hold a "relative distinguished name" */
    PyObject *rdnt;
    PyObject *attr = NULL;   /* tuple to hold an attribute */
    int entry_count = X509_NAME_entry_count(xname);
    X509_NAME_ENTRY *entry;
    ASN1_OBJECT *name;
    ASN1_STRING *value;
    int index_counter;
    int rdn_level = -1;
    int retcode;

    dn = PyList_New(0);
    if (dn == NULL)
        return NULL;
    /* now create another tuple to hold the top-level RDN */
    rdn = PyList_New(0);
    if (rdn == NULL)
        goto fail0;

    for (index_counter = 0;
         index_counter < entry_count;
         index_counter++)
    {
        entry = X509_NAME_get_entry(xname, index_counter);

        /* check to see if we've gotten to a new RDN */
        if (rdn_level >= 0) {
            if (rdn_level != entry->set) {
                /* yes, new RDN */
                /* add old RDN to DN */
                rdnt = PyList_AsTuple(rdn);
                Py_DECREF(rdn);
                if (rdnt == NULL)
                    goto fail0;
                retcode = PyList_Append(dn, rdnt);
                Py_DECREF(rdnt);
                if (retcode < 0)
                    goto fail0;
                /* create new RDN */
                rdn = PyList_New(0);
                if (rdn == NULL)
                    goto fail0;
            }
        }
        rdn_level = entry->set;

        /* now add this attribute to the current RDN */
        name = X509_NAME_ENTRY_get_object(entry);
        value = X509_NAME_ENTRY_get_data(entry);
        attr = _create_tuple_for_attribute(name, value);
        /*
        fprintf(stderr, "RDN level %d, attribute %s: %s\n",
            entry->set,
            PyBytes_AS_STRING(PyTuple_GET_ITEM(attr, 0)),
            PyBytes_AS_STRING(PyTuple_GET_ITEM(attr, 1)));
        */
        if (attr == NULL)
            goto fail1;
        retcode = PyList_Append(rdn, attr);
        Py_DECREF(attr);
        if (retcode < 0)
            goto fail1;
    }
    /* now, there's typically a dangling RDN */
    if ((rdn != NULL) && (PyList_Size(rdn) > 0)) {
        rdnt = PyList_AsTuple(rdn);
        Py_DECREF(rdn);
        if (rdnt == NULL)
            goto fail0;
        retcode = PyList_Append(dn, rdnt);
        Py_DECREF(rdnt);
        if (retcode < 0)
            goto fail0;
    }

    /* convert list to tuple */
    rdnt = PyList_AsTuple(dn);
    Py_DECREF(dn);
    if (rdnt == NULL)
        return NULL;
    return rdnt;

  fail1:
    Py_XDECREF(rdn);

  fail0:
    Py_XDECREF(dn);
    return NULL;
}

static PyObject *
_get_peer_alt_names (X509 *certificate) {

    /* this code follows the procedure outlined in
       OpenSSL's crypto/x509v3/v3_prn.c:X509v3_EXT_print()
       function to extract the STACK_OF(GENERAL_NAME),
       then iterates through the stack to add the
       names. */

    int i, j;
    PyObject *peer_alt_names = Py_None;
    PyObject *v, *t;
    X509_EXTENSION *ext = NULL;
    GENERAL_NAMES *names = NULL;
    GENERAL_NAME *name;
    const X509V3_EXT_METHOD *method;
    BIO *biobuf = NULL;
    char buf[2048];
    char *vptr;
    int len;
    /* Issue #2973: ASN1_item_d2i() API changed in OpenSSL 0.9.6m */
#if OPENSSL_VERSION_NUMBER >= 0x009060dfL
    const unsigned char *p;
#else
    unsigned char *p;
#endif

    if (certificate == NULL)
        return peer_alt_names;

    /* get a memory buffer */
    biobuf = BIO_new(BIO_s_mem());

    i = -1;
    while ((i = X509_get_ext_by_NID(
                    certificate, NID_subject_alt_name, i)) >= 0) {

        if (peer_alt_names == Py_None) {
            peer_alt_names = PyList_New(0);
            if (peer_alt_names == NULL)
                goto fail;
        }

        /* now decode the altName */
        ext = X509_get_ext(certificate, i);
        if(!(method = X509V3_EXT_get(ext))) {
            PyErr_SetString
              (PySSLErrorObject,
               ERRSTR("No method for internalizing subjectAltName!"));
            goto fail;
        }

        p = ext->value->data;
        if (method->it)
            names = (GENERAL_NAMES*)
              (ASN1_item_d2i(NULL,
                             &p,
                             ext->value->length,
                             ASN1_ITEM_ptr(method->it)));
        else
            names = (GENERAL_NAMES*)
              (method->d2i(NULL,
                           &p,
                           ext->value->length));

        for(j = 0; j < sk_GENERAL_NAME_num(names); j++) {

            /* get a rendering of each name in the set of names */

            name = sk_GENERAL_NAME_value(names, j);
            if (name->type == GEN_DIRNAME) {

                /* we special-case DirName as a tuple of
                   tuples of attributes */

                t = PyTuple_New(2);
                if (t == NULL) {
                    goto fail;
                }

                v = PyUnicode_FromString("DirName");
                if (v == NULL) {
                    Py_DECREF(t);
                    goto fail;
                }
                PyTuple_SET_ITEM(t, 0, v);

                v = _create_tuple_for_X509_NAME (name->d.dirn);
                if (v == NULL) {
                    Py_DECREF(t);
                    goto fail;
                }
                PyTuple_SET_ITEM(t, 1, v);

            } else {

                /* for everything else, we use the OpenSSL print form */

                (void) BIO_reset(biobuf);
                GENERAL_NAME_print(biobuf, name);
                len = BIO_gets(biobuf, buf, sizeof(buf)-1);
                if (len < 0) {
                    _setSSLError(NULL, 0, __FILE__, __LINE__);
                    goto fail;
                }
                vptr = strchr(buf, ':');
                if (vptr == NULL)
                    goto fail;
                t = PyTuple_New(2);
                if (t == NULL)
                    goto fail;
                v = PyUnicode_FromStringAndSize(buf, (vptr - buf));
                if (v == NULL) {
                    Py_DECREF(t);
                    goto fail;
                }
                PyTuple_SET_ITEM(t, 0, v);
                v = PyUnicode_FromStringAndSize((vptr + 1),
                                                (len - (vptr - buf + 1)));
                if (v == NULL) {
                    Py_DECREF(t);
                    goto fail;
                }
                PyTuple_SET_ITEM(t, 1, v);
            }

            /* and add that rendering to the list */

            if (PyList_Append(peer_alt_names, t) < 0) {
                Py_DECREF(t);
                goto fail;
            }
            Py_DECREF(t);
        }
        sk_GENERAL_NAME_pop_free(names, GENERAL_NAME_free);
    }
    BIO_free(biobuf);
    if (peer_alt_names != Py_None) {
        v = PyList_AsTuple(peer_alt_names);
        Py_DECREF(peer_alt_names);
        return v;
    } else {
        return peer_alt_names;
    }


  fail:
    if (biobuf != NULL)
        BIO_free(biobuf);

    if (peer_alt_names != Py_None) {
        Py_XDECREF(peer_alt_names);
    }

    return NULL;
}

static PyObject *
_decode_certificate(X509 *certificate) {

    PyObject *retval = NULL;
    BIO *biobuf = NULL;
    PyObject *peer;
    PyObject *peer_alt_names = NULL;
    PyObject *issuer;
    PyObject *version;
    PyObject *sn_obj;
    ASN1_INTEGER *serialNumber;
    char buf[2048];
    int len;
    ASN1_TIME *notBefore, *notAfter;
    PyObject *pnotBefore, *pnotAfter;

    retval = PyDict_New();
    if (retval == NULL)
        return NULL;

    peer = _create_tuple_for_X509_NAME(
        X509_get_subject_name(certificate));
    if (peer == NULL)
        goto fail0;
    if (PyDict_SetItemString(retval, (const char *) "subject", peer) < 0) {
        Py_DECREF(peer);
        goto fail0;
    }
    Py_DECREF(peer);

    issuer = _create_tuple_for_X509_NAME(
        X509_get_issuer_name(certificate));
    if (issuer == NULL)
        goto fail0;
    if (PyDict_SetItemString(retval, (const char *)"issuer", issuer) < 0) {
        Py_DECREF(issuer);
        goto fail0;
    }
    Py_DECREF(issuer);

    version = PyLong_FromLong(X509_get_version(certificate) + 1);
    if (PyDict_SetItemString(retval, "version", version) < 0) {
        Py_DECREF(version);
        goto fail0;
    }
    Py_DECREF(version);

    /* get a memory buffer */
    biobuf = BIO_new(BIO_s_mem());

    (void) BIO_reset(biobuf);
    serialNumber = X509_get_serialNumber(certificate);
    /* should not exceed 20 octets, 160 bits, so buf is big enough */
    i2a_ASN1_INTEGER(biobuf, serialNumber);
    len = BIO_gets(biobuf, buf, sizeof(buf)-1);
    if (len < 0) {
        _setSSLError(NULL, 0, __FILE__, __LINE__);
        goto fail1;
    }
    sn_obj = PyUnicode_FromStringAndSize(buf, len);
    if (sn_obj == NULL)
        goto fail1;
    if (PyDict_SetItemString(retval, "serialNumber", sn_obj) < 0) {
        Py_DECREF(sn_obj);
        goto fail1;
    }
    Py_DECREF(sn_obj);

    (void) BIO_reset(biobuf);
    notBefore = X509_get_notBefore(certificate);
    ASN1_TIME_print(biobuf, notBefore);
    len = BIO_gets(biobuf, buf, sizeof(buf)-1);
    if (len < 0) {
        _setSSLError(NULL, 0, __FILE__, __LINE__);
        goto fail1;
    }
    pnotBefore = PyUnicode_FromStringAndSize(buf, len);
    if (pnotBefore == NULL)
        goto fail1;
    if (PyDict_SetItemString(retval, "notBefore", pnotBefore) < 0) {
        Py_DECREF(pnotBefore);
        goto fail1;
    }
    Py_DECREF(pnotBefore);

    (void) BIO_reset(biobuf);
    notAfter = X509_get_notAfter(certificate);
    ASN1_TIME_print(biobuf, notAfter);
    len = BIO_gets(biobuf, buf, sizeof(buf)-1);
    if (len < 0) {
        _setSSLError(NULL, 0, __FILE__, __LINE__);
        goto fail1;
    }
    pnotAfter = PyUnicode_FromStringAndSize(buf, len);
    if (pnotAfter == NULL)
        goto fail1;
    if (PyDict_SetItemString(retval, "notAfter", pnotAfter) < 0) {
        Py_DECREF(pnotAfter);
        goto fail1;
    }
    Py_DECREF(pnotAfter);

    /* Now look for subjectAltName */

    peer_alt_names = _get_peer_alt_names(certificate);
    if (peer_alt_names == NULL)
        goto fail1;
    else if (peer_alt_names != Py_None) {
        if (PyDict_SetItemString(retval, "subjectAltName",
                                 peer_alt_names) < 0) {
            Py_DECREF(peer_alt_names);
            goto fail1;
        }
        Py_DECREF(peer_alt_names);
    }

    BIO_free(biobuf);
    return retval;

  fail1:
    if (biobuf != NULL)
        BIO_free(biobuf);
  fail0:
    Py_XDECREF(retval);
    return NULL;
}


static PyObject *
PySSL_test_decode_certificate (PyObject *mod, PyObject *args) {

    PyObject *retval = NULL;
    PyObject *filename;
    X509 *x=NULL;
    BIO *cert;

    if (!PyArg_ParseTuple(args, "O&:test_decode_certificate",
                          PyUnicode_FSConverter, &filename))
        return NULL;

    if ((cert=BIO_new(BIO_s_file())) == NULL) {
        PyErr_SetString(PySSLErrorObject,
                        "Can't malloc memory to read file");
        goto fail0;
    }

    if (BIO_read_filename(cert, PyBytes_AsString(filename)) <= 0) {
        PyErr_SetString(PySSLErrorObject,
                        "Can't open file");
        goto fail0;
    }

    x = PEM_read_bio_X509_AUX(cert,NULL, NULL, NULL);
    if (x == NULL) {
        PyErr_SetString(PySSLErrorObject,
                        "Error decoding PEM-encoded file");
        goto fail0;
    }

    retval = _decode_certificate(x);
    X509_free(x);

  fail0:
    Py_DECREF(filename);
    if (cert != NULL) BIO_free(cert);
    return retval;
}


static PyObject *
PySSL_peercert(PySSLSocket *self, PyObject *args)
{
    PyObject *retval = NULL;
    int len;
    int verification;
    PyObject *binary_mode = Py_None;

    if (!PyArg_ParseTuple(args, "|O:peer_certificate", &binary_mode))
        return NULL;

    if (!self->peer_cert)
        Py_RETURN_NONE;

    if (PyObject_IsTrue(binary_mode)) {
        /* return cert in DER-encoded format */

        unsigned char *bytes_buf = NULL;

        bytes_buf = NULL;
        len = i2d_X509(self->peer_cert, &bytes_buf);
        if (len < 0) {
            PySSL_SetError(self, len, __FILE__, __LINE__);
            return NULL;
        }
        /* this is actually an immutable bytes sequence */
        retval = PyBytes_FromStringAndSize
          ((const char *) bytes_buf, len);
        OPENSSL_free(bytes_buf);
        return retval;

    } else {
        verification = SSL_CTX_get_verify_mode(SSL_get_SSL_CTX(self->ssl));
        if ((verification & SSL_VERIFY_PEER) == 0)
            return PyDict_New();
        else
            return _decode_certificate(self->peer_cert);
    }
}

PyDoc_STRVAR(PySSL_peercert_doc,
"peer_certificate([der=False]) -> certificate\n\
\n\
Returns the certificate for the peer.  If no certificate was provided,\n\
returns None.  If a certificate was provided, but not validated, returns\n\
an empty dictionary.  Otherwise returns a dict containing information\n\
about the peer certificate.\n\
\n\
If the optional argument is True, returns a DER-encoded copy of the\n\
peer certificate, or None if no certificate was provided.  This will\n\
return the certificate even if it wasn't validated.");

static PyObject *PySSL_cipher (PySSLSocket *self) {

    PyObject *retval, *v;
    const SSL_CIPHER *current;
    char *cipher_name;
    char *cipher_protocol;

    if (self->ssl == NULL)
        Py_RETURN_NONE;
    current = SSL_get_current_cipher(self->ssl);
    if (current == NULL)
        Py_RETURN_NONE;

    retval = PyTuple_New(3);
    if (retval == NULL)
        return NULL;

    cipher_name = (char *) SSL_CIPHER_get_name(current);
    if (cipher_name == NULL) {
        Py_INCREF(Py_None);
        PyTuple_SET_ITEM(retval, 0, Py_None);
    } else {
        v = PyUnicode_FromString(cipher_name);
        if (v == NULL)
            goto fail0;
        PyTuple_SET_ITEM(retval, 0, v);
    }
    cipher_protocol = SSL_CIPHER_get_version(current);
    if (cipher_protocol == NULL) {
        Py_INCREF(Py_None);
        PyTuple_SET_ITEM(retval, 1, Py_None);
    } else {
        v = PyUnicode_FromString(cipher_protocol);
        if (v == NULL)
            goto fail0;
        PyTuple_SET_ITEM(retval, 1, v);
    }
    v = PyLong_FromLong(SSL_CIPHER_get_bits(current, NULL));
    if (v == NULL)
        goto fail0;
    PyTuple_SET_ITEM(retval, 2, v);
    return retval;

  fail0:
    Py_DECREF(retval);
    return NULL;
}

static void PySSL_dealloc(PySSLSocket *self)
{
    if (self->peer_cert)        /* Possible not to have one? */
        X509_free (self->peer_cert);
    if (self->ssl)
        SSL_free(self->ssl);
    Py_XDECREF(self->Socket);
    PyObject_Del(self);
}

/* If the socket has a timeout, do a select()/poll() on the socket.
   The argument writing indicates the direction.
   Returns one of the possibilities in the timeout_state enum (above).
 */

static int
check_socket_and_wait_for_timeout(PySocketSockObject *s, int writing)
{
    fd_set fds;
    struct timeval tv;
    int rc;

    /* Nothing to do unless we're in timeout mode (not non-blocking) */
    if (s->sock_timeout < 0.0)
        return SOCKET_IS_BLOCKING;
    else if (s->sock_timeout == 0.0)
        return SOCKET_IS_NONBLOCKING;

    /* Guard against closed socket */
    if (s->sock_fd < 0)
        return SOCKET_HAS_BEEN_CLOSED;

    /* Prefer poll, if available, since you can poll() any fd
     * which can't be done with select(). */
#ifdef HAVE_POLL
    {
        struct pollfd pollfd;
        int timeout;

        pollfd.fd = s->sock_fd;
        pollfd.events = writing ? POLLOUT : POLLIN;

        /* s->sock_timeout is in seconds, timeout in ms */
        timeout = (int)(s->sock_timeout * 1000 + 0.5);
        PySSL_BEGIN_ALLOW_THREADS
        rc = poll(&pollfd, 1, timeout);
        PySSL_END_ALLOW_THREADS

        goto normal_return;
    }
#endif

    /* Guard against socket too large for select*/
    if (!_PyIsSelectable_fd(s->sock_fd))
        return SOCKET_TOO_LARGE_FOR_SELECT;

    /* Construct the arguments to select */
    tv.tv_sec = (int)s->sock_timeout;
    tv.tv_usec = (int)((s->sock_timeout - tv.tv_sec) * 1e6);
    FD_ZERO(&fds);
    FD_SET(s->sock_fd, &fds);

    /* See if the socket is ready */
    PySSL_BEGIN_ALLOW_THREADS
    if (writing)
        rc = select(s->sock_fd+1, NULL, &fds, NULL, &tv);
    else
        rc = select(s->sock_fd+1, &fds, NULL, NULL, &tv);
    PySSL_END_ALLOW_THREADS

#ifdef HAVE_POLL
normal_return:
#endif
    /* Return SOCKET_TIMED_OUT on timeout, SOCKET_OPERATION_OK otherwise
       (when we are able to write or when there's something to read) */
    return rc == 0 ? SOCKET_HAS_TIMED_OUT : SOCKET_OPERATION_OK;
}

static PyObject *PySSL_SSLwrite(PySSLSocket *self, PyObject *args)
{
    Py_buffer buf;
    int len;
    int sockstate;
    int err;
    int nonblocking;
    PySocketSockObject *sock
      = (PySocketSockObject *) PyWeakref_GetObject(self->Socket);

    if (((PyObject*)sock) == Py_None) {
        _setSSLError("Underlying socket connection gone",
                     PY_SSL_ERROR_NO_SOCKET, __FILE__, __LINE__);
        return NULL;
    }
    Py_INCREF(sock);

    if (!PyArg_ParseTuple(args, "y*:write", &buf)) {
        Py_DECREF(sock);
        return NULL;
    }

    /* just in case the blocking state of the socket has been changed */
    nonblocking = (sock->sock_timeout >= 0.0);
    BIO_set_nbio(SSL_get_rbio(self->ssl), nonblocking);
    BIO_set_nbio(SSL_get_wbio(self->ssl), nonblocking);

    sockstate = check_socket_and_wait_for_timeout(sock, 1);
    if (sockstate == SOCKET_HAS_TIMED_OUT) {
        PyErr_SetString(PySocketModule.timeout_error,
                        "The write operation timed out");
        goto error;
    } else if (sockstate == SOCKET_HAS_BEEN_CLOSED) {
        PyErr_SetString(PySSLErrorObject,
                        "Underlying socket has been closed.");
        goto error;
    } else if (sockstate == SOCKET_TOO_LARGE_FOR_SELECT) {
        PyErr_SetString(PySSLErrorObject,
                        "Underlying socket too large for select().");
        goto error;
    }
    do {
        err = 0;
        PySSL_BEGIN_ALLOW_THREADS
        len = SSL_write(self->ssl, buf.buf, buf.len);
        err = SSL_get_error(self->ssl, len);
        PySSL_END_ALLOW_THREADS
        if (PyErr_CheckSignals()) {
            goto error;
        }
        if (err == SSL_ERROR_WANT_READ) {
            sockstate = check_socket_and_wait_for_timeout(sock, 0);
        } else if (err == SSL_ERROR_WANT_WRITE) {
            sockstate = check_socket_and_wait_for_timeout(sock, 1);
        } else {
            sockstate = SOCKET_OPERATION_OK;
        }
        if (sockstate == SOCKET_HAS_TIMED_OUT) {
            PyErr_SetString(PySocketModule.timeout_error,
                            "The write operation timed out");
            goto error;
        } else if (sockstate == SOCKET_HAS_BEEN_CLOSED) {
            PyErr_SetString(PySSLErrorObject,
                            "Underlying socket has been closed.");
            goto error;
        } else if (sockstate == SOCKET_IS_NONBLOCKING) {
            break;
        }
    } while (err == SSL_ERROR_WANT_READ || err == SSL_ERROR_WANT_WRITE);

    Py_DECREF(sock);
    PyBuffer_Release(&buf);
    if (len > 0)
        return PyLong_FromLong(len);
    else
        return PySSL_SetError(self, len, __FILE__, __LINE__);

error:
    Py_DECREF(sock);
    PyBuffer_Release(&buf);
    return NULL;
}

PyDoc_STRVAR(PySSL_SSLwrite_doc,
"write(s) -> len\n\
\n\
Writes the string s into the SSL object.  Returns the number\n\
of bytes written.");

static PyObject *PySSL_SSLpending(PySSLSocket *self)
{
    int count = 0;

    PySSL_BEGIN_ALLOW_THREADS
    count = SSL_pending(self->ssl);
    PySSL_END_ALLOW_THREADS
    if (count < 0)
        return PySSL_SetError(self, count, __FILE__, __LINE__);
    else
        return PyLong_FromLong(count);
}

PyDoc_STRVAR(PySSL_SSLpending_doc,
"pending() -> count\n\
\n\
Returns the number of already decrypted bytes available for read,\n\
pending on the connection.\n");

static PyObject *PySSL_SSLread(PySSLSocket *self, PyObject *args)
{
    PyObject *dest = NULL;
    Py_buffer buf;
    char *mem;
    int len, count;
    int buf_passed = 0;
    int sockstate;
    int err;
    int nonblocking;
    PySocketSockObject *sock
      = (PySocketSockObject *) PyWeakref_GetObject(self->Socket);

    if (((PyObject*)sock) == Py_None) {
        _setSSLError("Underlying socket connection gone",
                     PY_SSL_ERROR_NO_SOCKET, __FILE__, __LINE__);
        return NULL;
    }
    Py_INCREF(sock);

    buf.obj = NULL;
    buf.buf = NULL;
    if (!PyArg_ParseTuple(args, "i|w*:read", &len, &buf))
        goto error;

    if ((buf.buf == NULL) && (buf.obj == NULL)) {
        dest = PyBytes_FromStringAndSize(NULL, len);
        if (dest == NULL)
            goto error;
        mem = PyBytes_AS_STRING(dest);
    }
    else {
        buf_passed = 1;
        mem = buf.buf;
        if (len <= 0 || len > buf.len) {
            len = (int) buf.len;
            if (buf.len != len) {
                PyErr_SetString(PyExc_OverflowError,
                                "maximum length can't fit in a C 'int'");
                goto error;
            }
        }
    }

    /* just in case the blocking state of the socket has been changed */
    nonblocking = (sock->sock_timeout >= 0.0);
    BIO_set_nbio(SSL_get_rbio(self->ssl), nonblocking);
    BIO_set_nbio(SSL_get_wbio(self->ssl), nonblocking);

    /* first check if there are bytes ready to be read */
    PySSL_BEGIN_ALLOW_THREADS
    count = SSL_pending(self->ssl);
    PySSL_END_ALLOW_THREADS

    if (!count) {
        sockstate = check_socket_and_wait_for_timeout(sock, 0);
        if (sockstate == SOCKET_HAS_TIMED_OUT) {
            PyErr_SetString(PySocketModule.timeout_error,
                            "The read operation timed out");
            goto error;
        } else if (sockstate == SOCKET_TOO_LARGE_FOR_SELECT) {
            PyErr_SetString(PySSLErrorObject,
                            "Underlying socket too large for select().");
            goto error;
        } else if (sockstate == SOCKET_HAS_BEEN_CLOSED) {
            count = 0;
            goto done;
        }
    }
    do {
        err = 0;
        PySSL_BEGIN_ALLOW_THREADS
        count = SSL_read(self->ssl, mem, len);
        err = SSL_get_error(self->ssl, count);
        PySSL_END_ALLOW_THREADS
        if (PyErr_CheckSignals())
            goto error;
        if (err == SSL_ERROR_WANT_READ) {
            sockstate = check_socket_and_wait_for_timeout(sock, 0);
        } else if (err == SSL_ERROR_WANT_WRITE) {
            sockstate = check_socket_and_wait_for_timeout(sock, 1);
        } else if ((err == SSL_ERROR_ZERO_RETURN) &&
                   (SSL_get_shutdown(self->ssl) ==
                    SSL_RECEIVED_SHUTDOWN))
        {
            count = 0;
            goto done;
        } else {
            sockstate = SOCKET_OPERATION_OK;
        }
        if (sockstate == SOCKET_HAS_TIMED_OUT) {
            PyErr_SetString(PySocketModule.timeout_error,
                            "The read operation timed out");
            goto error;
        } else if (sockstate == SOCKET_IS_NONBLOCKING) {
            break;
        }
    } while (err == SSL_ERROR_WANT_READ || err == SSL_ERROR_WANT_WRITE);
    if (count <= 0) {
        PySSL_SetError(self, count, __FILE__, __LINE__);
        goto error;
    }

done:
    Py_DECREF(sock);
    if (!buf_passed) {
        _PyBytes_Resize(&dest, count);
        return dest;
    }
    else {
        PyBuffer_Release(&buf);
        return PyLong_FromLong(count);
    }

error:
    Py_DECREF(sock);
    if (!buf_passed)
        Py_XDECREF(dest);
    else
        PyBuffer_Release(&buf);
    return NULL;
}

PyDoc_STRVAR(PySSL_SSLread_doc,
"read([len]) -> string\n\
\n\
Read up to len bytes from the SSL socket.");

static PyObject *PySSL_SSLshutdown(PySSLSocket *self)
{
    int err, ssl_err, sockstate, nonblocking;
    int zeros = 0;
    PySocketSockObject *sock
      = (PySocketSockObject *) PyWeakref_GetObject(self->Socket);

    /* Guard against closed socket */
    if ((((PyObject*)sock) == Py_None) || (sock->sock_fd < 0)) {
        _setSSLError("Underlying socket connection gone",
                     PY_SSL_ERROR_NO_SOCKET, __FILE__, __LINE__);
        return NULL;
    }
    Py_INCREF(sock);

    /* Just in case the blocking state of the socket has been changed */
    nonblocking = (sock->sock_timeout >= 0.0);
    BIO_set_nbio(SSL_get_rbio(self->ssl), nonblocking);
    BIO_set_nbio(SSL_get_wbio(self->ssl), nonblocking);

    while (1) {
        PySSL_BEGIN_ALLOW_THREADS
        /* Disable read-ahead so that unwrap can work correctly.
         * Otherwise OpenSSL might read in too much data,
         * eating clear text data that happens to be
         * transmitted after the SSL shutdown.
         * Should be safe to call repeatedly everytime this
         * function is used and the shutdown_seen_zero != 0
         * condition is met.
         */
        if (self->shutdown_seen_zero)
            SSL_set_read_ahead(self->ssl, 0);
        err = SSL_shutdown(self->ssl);
        PySSL_END_ALLOW_THREADS
        /* If err == 1, a secure shutdown with SSL_shutdown() is complete */
        if (err > 0)
            break;
        if (err == 0) {
            /* Don't loop endlessly; instead preserve legacy
               behaviour of trying SSL_shutdown() only twice.
               This looks necessary for OpenSSL < 0.9.8m */
            if (++zeros > 1)
                break;
            /* Shutdown was sent, now try receiving */
            self->shutdown_seen_zero = 1;
            continue;
        }

        /* Possibly retry shutdown until timeout or failure */
        ssl_err = SSL_get_error(self->ssl, err);
        if (ssl_err == SSL_ERROR_WANT_READ)
            sockstate = check_socket_and_wait_for_timeout(sock, 0);
        else if (ssl_err == SSL_ERROR_WANT_WRITE)
            sockstate = check_socket_and_wait_for_timeout(sock, 1);
        else
            break;
        if (sockstate == SOCKET_HAS_TIMED_OUT) {
            if (ssl_err == SSL_ERROR_WANT_READ)
                PyErr_SetString(PySocketModule.timeout_error,
                                "The read operation timed out");
            else
                PyErr_SetString(PySocketModule.timeout_error,
                                "The write operation timed out");
            goto error;
        }
        else if (sockstate == SOCKET_TOO_LARGE_FOR_SELECT) {
            PyErr_SetString(PySSLErrorObject,
                            "Underlying socket too large for select().");
            goto error;
        }
        else if (sockstate != SOCKET_OPERATION_OK)
            /* Retain the SSL error code */
            break;
    }

    if (err < 0) {
        Py_DECREF(sock);
        return PySSL_SetError(self, err, __FILE__, __LINE__);
    }
    else
        /* It's already INCREF'ed */
        return (PyObject *) sock;

error:
    Py_DECREF(sock);
    return NULL;
}

PyDoc_STRVAR(PySSL_SSLshutdown_doc,
"shutdown(s) -> socket\n\
\n\
Does the SSL shutdown handshake with the remote end, and returns\n\
the underlying socket object.");


static PyMethodDef PySSLMethods[] = {
    {"do_handshake", (PyCFunction)PySSL_SSLdo_handshake, METH_NOARGS},
    {"write", (PyCFunction)PySSL_SSLwrite, METH_VARARGS,
     PySSL_SSLwrite_doc},
    {"read", (PyCFunction)PySSL_SSLread, METH_VARARGS,
     PySSL_SSLread_doc},
    {"pending", (PyCFunction)PySSL_SSLpending, METH_NOARGS,
     PySSL_SSLpending_doc},
    {"peer_certificate", (PyCFunction)PySSL_peercert, METH_VARARGS,
     PySSL_peercert_doc},
    {"cipher", (PyCFunction)PySSL_cipher, METH_NOARGS},
    {"shutdown", (PyCFunction)PySSL_SSLshutdown, METH_NOARGS,
     PySSL_SSLshutdown_doc},
    {NULL, NULL}
};

static PyTypeObject PySSLSocket_Type = {
    PyVarObject_HEAD_INIT(NULL, 0)
    "_ssl._SSLSocket",                  /*tp_name*/
    sizeof(PySSLSocket),                /*tp_basicsize*/
    0,                                  /*tp_itemsize*/
    /* methods */
    (destructor)PySSL_dealloc,          /*tp_dealloc*/
    0,                                  /*tp_print*/
    0,                                  /*tp_getattr*/
    0,                                  /*tp_setattr*/
    0,                                  /*tp_reserved*/
    0,                                  /*tp_repr*/
    0,                                  /*tp_as_number*/
    0,                                  /*tp_as_sequence*/
    0,                                  /*tp_as_mapping*/
    0,                                  /*tp_hash*/
    0,                                  /*tp_call*/
    0,                                  /*tp_str*/
    0,                                  /*tp_getattro*/
    0,                                  /*tp_setattro*/
    0,                                  /*tp_as_buffer*/
    Py_TPFLAGS_DEFAULT,                 /*tp_flags*/
    0,                                  /*tp_doc*/
    0,                                  /*tp_traverse*/
    0,                                  /*tp_clear*/
    0,                                  /*tp_richcompare*/
    0,                                  /*tp_weaklistoffset*/
    0,                                  /*tp_iter*/
    0,                                  /*tp_iternext*/
    PySSLMethods,                       /*tp_methods*/
};


/*
 * _SSLContext objects
 */

static PyObject *
context_new(PyTypeObject *type, PyObject *args, PyObject *kwds)
{
    char *kwlist[] = {"protocol", NULL};
    PySSLContext *self;
    int proto_version = PY_SSL_VERSION_SSL23;
    SSL_CTX *ctx = NULL;

    if (!PyArg_ParseTupleAndKeywords(
        args, kwds, "i:_SSLContext", kwlist,
        &proto_version))
        return NULL;

    PySSL_BEGIN_ALLOW_THREADS
    if (proto_version == PY_SSL_VERSION_TLS1)
        ctx = SSL_CTX_new(TLSv1_method());
    else if (proto_version == PY_SSL_VERSION_SSL3)
        ctx = SSL_CTX_new(SSLv3_method());
#ifndef OPENSSL_NO_SSL2
    else if (proto_version == PY_SSL_VERSION_SSL2)
        ctx = SSL_CTX_new(SSLv2_method());
#endif
    else if (proto_version == PY_SSL_VERSION_SSL23)
        ctx = SSL_CTX_new(SSLv23_method());
    else
        proto_version = -1;
    PySSL_END_ALLOW_THREADS

    if (proto_version == -1) {
        PyErr_SetString(PyExc_ValueError,
                        "invalid protocol version");
        return NULL;
    }
    if (ctx == NULL) {
        PyErr_SetString(PySSLErrorObject,
                        "failed to allocate SSL context");
        return NULL;
    }

    assert(type != NULL && type->tp_alloc != NULL);
    self = (PySSLContext *) type->tp_alloc(type, 0);
    if (self == NULL) {
        SSL_CTX_free(ctx);
        return NULL;
    }
    self->ctx = ctx;
    /* Defaults */
    SSL_CTX_set_verify(self->ctx, SSL_VERIFY_NONE, NULL);
    SSL_CTX_set_options(self->ctx, SSL_OP_ALL);

#define SID_CTX "Python"
    SSL_CTX_set_session_id_context(self->ctx, (const unsigned char *) SID_CTX,
                                   sizeof(SID_CTX));
#undef SID_CTX

    return (PyObject *)self;
}

static void
context_dealloc(PySSLContext *self)
{
    SSL_CTX_free(self->ctx);
    Py_TYPE(self)->tp_free(self);
}

static PyObject *
set_ciphers(PySSLContext *self, PyObject *args)
{
    int ret;
    const char *cipherlist;

    if (!PyArg_ParseTuple(args, "s:set_ciphers", &cipherlist))
        return NULL;
    ret = SSL_CTX_set_cipher_list(self->ctx, cipherlist);
    if (ret == 0) {
        /* Clearing the error queue is necessary on some OpenSSL versions,
           otherwise the error will be reported again when another SSL call
           is done. */
        ERR_clear_error();
        PyErr_SetString(PySSLErrorObject,
                        "No cipher can be selected.");
        return NULL;
    }
    Py_RETURN_NONE;
}

static PyObject *
get_verify_mode(PySSLContext *self, void *c)
{
    switch (SSL_CTX_get_verify_mode(self->ctx)) {
    case SSL_VERIFY_NONE:
        return PyLong_FromLong(PY_SSL_CERT_NONE);
    case SSL_VERIFY_PEER:
        return PyLong_FromLong(PY_SSL_CERT_OPTIONAL);
    case SSL_VERIFY_PEER | SSL_VERIFY_FAIL_IF_NO_PEER_CERT:
        return PyLong_FromLong(PY_SSL_CERT_REQUIRED);
    }
    PyErr_SetString(PySSLErrorObject,
                    "invalid return value from SSL_CTX_get_verify_mode");
    return NULL;
}

static int
set_verify_mode(PySSLContext *self, PyObject *arg, void *c)
{
    int n, mode;
    if (!PyArg_Parse(arg, "i", &n))
        return -1;
    if (n == PY_SSL_CERT_NONE)
        mode = SSL_VERIFY_NONE;
    else if (n == PY_SSL_CERT_OPTIONAL)
        mode = SSL_VERIFY_PEER;
    else if (n == PY_SSL_CERT_REQUIRED)
        mode = SSL_VERIFY_PEER | SSL_VERIFY_FAIL_IF_NO_PEER_CERT;
    else {
        PyErr_SetString(PyExc_ValueError,
                        "invalid value for verify_mode");
        return -1;
    }
    SSL_CTX_set_verify(self->ctx, mode, NULL);
    return 0;
}

static PyObject *
get_options(PySSLContext *self, void *c)
{
    return PyLong_FromLong(SSL_CTX_get_options(self->ctx));
}

static int
set_options(PySSLContext *self, PyObject *arg, void *c)
{
    long new_opts, opts, set, clear;
    if (!PyArg_Parse(arg, "l", &new_opts))
        return -1;
    opts = SSL_CTX_get_options(self->ctx);
    clear = opts & ~new_opts;
    set = ~opts & new_opts;
    if (clear) {
#ifdef HAVE_SSL_CTX_CLEAR_OPTIONS
        SSL_CTX_clear_options(self->ctx, clear);
#else
        PyErr_SetString(PyExc_ValueError,
                        "can't clear options before OpenSSL 0.9.8m");
        return -1;
#endif
    }
    if (set)
        SSL_CTX_set_options(self->ctx, set);
    return 0;
}

static PyObject *
load_cert_chain(PySSLContext *self, PyObject *args, PyObject *kwds)
{
    char *kwlist[] = {"certfile", "keyfile", NULL};
    PyObject *certfile, *keyfile = NULL;
    PyObject *certfile_bytes = NULL, *keyfile_bytes = NULL;
    int r;

    errno = 0;
    ERR_clear_error();
    if (!PyArg_ParseTupleAndKeywords(args, kwds,
        "O|O:load_cert_chain", kwlist,
        &certfile, &keyfile))
        return NULL;
    if (keyfile == Py_None)
        keyfile = NULL;
    if (!PyUnicode_FSConverter(certfile, &certfile_bytes)) {
        PyErr_SetString(PyExc_TypeError,
                        "certfile should be a valid filesystem path");
        return NULL;
    }
    if (keyfile && !PyUnicode_FSConverter(keyfile, &keyfile_bytes)) {
        PyErr_SetString(PyExc_TypeError,
                        "keyfile should be a valid filesystem path");
        goto error;
    }
    PySSL_BEGIN_ALLOW_THREADS
    r = SSL_CTX_use_certificate_chain_file(self->ctx,
        PyBytes_AS_STRING(certfile_bytes));
    PySSL_END_ALLOW_THREADS
    if (r != 1) {
        if (errno != 0) {
            ERR_clear_error();
            PyErr_SetFromErrno(PyExc_IOError);
        }
        else {
            _setSSLError(NULL, 0, __FILE__, __LINE__);
        }
        goto error;
    }
    PySSL_BEGIN_ALLOW_THREADS
    r = SSL_CTX_use_PrivateKey_file(self->ctx,
        PyBytes_AS_STRING(keyfile ? keyfile_bytes : certfile_bytes),
        SSL_FILETYPE_PEM);
    PySSL_END_ALLOW_THREADS
    Py_XDECREF(keyfile_bytes);
    Py_XDECREF(certfile_bytes);
    if (r != 1) {
        if (errno != 0) {
            ERR_clear_error();
            PyErr_SetFromErrno(PyExc_IOError);
        }
        else {
            _setSSLError(NULL, 0, __FILE__, __LINE__);
        }
        return NULL;
    }
    PySSL_BEGIN_ALLOW_THREADS
    r = SSL_CTX_check_private_key(self->ctx);
    PySSL_END_ALLOW_THREADS
    if (r != 1) {
        _setSSLError(NULL, 0, __FILE__, __LINE__);
        return NULL;
    }
    Py_RETURN_NONE;

error:
    Py_XDECREF(keyfile_bytes);
    Py_XDECREF(certfile_bytes);
    return NULL;
}

static PyObject *
load_verify_locations(PySSLContext *self, PyObject *args, PyObject *kwds)
{
    char *kwlist[] = {"cafile", "capath", NULL};
    PyObject *cafile = NULL, *capath = NULL;
    PyObject *cafile_bytes = NULL, *capath_bytes = NULL;
    const char *cafile_buf = NULL, *capath_buf = NULL;
    int r;

    errno = 0;
    if (!PyArg_ParseTupleAndKeywords(args, kwds,
        "|OO:load_verify_locations", kwlist,
        &cafile, &capath))
        return NULL;
    if (cafile == Py_None)
        cafile = NULL;
    if (capath == Py_None)
        capath = NULL;
    if (cafile == NULL && capath == NULL) {
        PyErr_SetString(PyExc_TypeError,
                        "cafile and capath cannot be both omitted");
        return NULL;
    }
    if (cafile && !PyUnicode_FSConverter(cafile, &cafile_bytes)) {
        PyErr_SetString(PyExc_TypeError,
                        "cafile should be a valid filesystem path");
        return NULL;
    }
    if (capath && !PyUnicode_FSConverter(capath, &capath_bytes)) {
        Py_XDECREF(cafile_bytes);
        PyErr_SetString(PyExc_TypeError,
                        "capath should be a valid filesystem path");
        return NULL;
    }
    if (cafile)
        cafile_buf = PyBytes_AS_STRING(cafile_bytes);
    if (capath)
        capath_buf = PyBytes_AS_STRING(capath_bytes);
    PySSL_BEGIN_ALLOW_THREADS
    r = SSL_CTX_load_verify_locations(self->ctx, cafile_buf, capath_buf);
    PySSL_END_ALLOW_THREADS
    Py_XDECREF(cafile_bytes);
    Py_XDECREF(capath_bytes);
    if (r != 1) {
        if (errno != 0) {
            ERR_clear_error();
            PyErr_SetFromErrno(PyExc_IOError);
        }
        else {
            _setSSLError(NULL, 0, __FILE__, __LINE__);
        }
        return NULL;
    }
    Py_RETURN_NONE;
}

static PyObject *
context_wrap_socket(PySSLContext *self, PyObject *args, PyObject *kwds)
{
    char *kwlist[] = {"sock", "server_side", "server_hostname", NULL};
    PySocketSockObject *sock;
    int server_side = 0;
    char *hostname = NULL;
    PyObject *hostname_obj, *res;

    /* server_hostname is either None (or absent), or to be encoded
       using the idna encoding. */
    if (!PyArg_ParseTupleAndKeywords(args, kwds, "O!i|O!:_wrap_socket", kwlist,
                                     PySocketModule.Sock_Type,
                                     &sock, &server_side,
                                     Py_TYPE(Py_None), &hostname_obj)) {
        PyErr_Clear();
        if (!PyArg_ParseTupleAndKeywords(args, kwds, "O!iet:_wrap_socket", kwlist,
            PySocketModule.Sock_Type,
            &sock, &server_side,
            "idna", &hostname))
            return NULL;
#ifndef SSL_CTRL_SET_TLSEXT_HOSTNAME
        PyMem_Free(hostname);
        PyErr_SetString(PyExc_ValueError, "server_hostname is not supported "
                        "by your OpenSSL library");
        return NULL;
#endif
    }

    res = (PyObject *) newPySSLSocket(self->ctx, sock, server_side,
                                      hostname);
    if (hostname != NULL)
        PyMem_Free(hostname);
    return res;
}

static PyObject *
session_stats(PySSLContext *self, PyObject *unused)
{
    int r;
    PyObject *value, *stats = PyDict_New();
    if (!stats)
        return NULL;

#define ADD_STATS(SSL_NAME, KEY_NAME) \
    value = PyLong_FromLong(SSL_CTX_sess_ ## SSL_NAME (self->ctx)); \
    if (value == NULL) \
        goto error; \
    r = PyDict_SetItemString(stats, KEY_NAME, value); \
    Py_DECREF(value); \
    if (r < 0) \
        goto error;

    ADD_STATS(number, "number");
    ADD_STATS(connect, "connect");
    ADD_STATS(connect_good, "connect_good");
    ADD_STATS(connect_renegotiate, "connect_renegotiate");
    ADD_STATS(accept, "accept");
    ADD_STATS(accept_good, "accept_good");
    ADD_STATS(accept_renegotiate, "accept_renegotiate");
    ADD_STATS(accept, "accept");
    ADD_STATS(hits, "hits");
    ADD_STATS(misses, "misses");
    ADD_STATS(timeouts, "timeouts");
    ADD_STATS(cache_full, "cache_full");

#undef ADD_STATS

    return stats;

error:
    Py_DECREF(stats);
    return NULL;
}

static PyObject *
set_default_verify_paths(PySSLContext *self, PyObject *unused)
{
    if (!SSL_CTX_set_default_verify_paths(self->ctx)) {
        _setSSLError(NULL, 0, __FILE__, __LINE__);
        return NULL;
    }
    Py_RETURN_NONE;
}

static PyGetSetDef context_getsetlist[] = {
    {"options", (getter) get_options,
                (setter) set_options, NULL},
    {"verify_mode", (getter) get_verify_mode,
                    (setter) set_verify_mode, NULL},
    {NULL},            /* sentinel */
};

static struct PyMethodDef context_methods[] = {
    {"_wrap_socket", (PyCFunction) context_wrap_socket,
                       METH_VARARGS | METH_KEYWORDS, NULL},
    {"set_ciphers", (PyCFunction) set_ciphers,
                    METH_VARARGS, NULL},
    {"load_cert_chain", (PyCFunction) load_cert_chain,
                        METH_VARARGS | METH_KEYWORDS, NULL},
    {"load_verify_locations", (PyCFunction) load_verify_locations,
                              METH_VARARGS | METH_KEYWORDS, NULL},
    {"session_stats", (PyCFunction) session_stats,
                      METH_NOARGS, NULL},
    {"set_default_verify_paths", (PyCFunction) set_default_verify_paths,
                                 METH_NOARGS, NULL},
    {NULL, NULL}        /* sentinel */
};

static PyTypeObject PySSLContext_Type = {
    PyVarObject_HEAD_INIT(NULL, 0)
    "_ssl._SSLContext",                        /*tp_name*/
    sizeof(PySSLContext),                      /*tp_basicsize*/
    0,                                         /*tp_itemsize*/
    (destructor)context_dealloc,               /*tp_dealloc*/
    0,                                         /*tp_print*/
    0,                                         /*tp_getattr*/
    0,                                         /*tp_setattr*/
    0,                                         /*tp_reserved*/
    0,                                         /*tp_repr*/
    0,                                         /*tp_as_number*/
    0,                                         /*tp_as_sequence*/
    0,                                         /*tp_as_mapping*/
    0,                                         /*tp_hash*/
    0,                                         /*tp_call*/
    0,                                         /*tp_str*/
    0,                                         /*tp_getattro*/
    0,                                         /*tp_setattro*/
    0,                                         /*tp_as_buffer*/
    Py_TPFLAGS_DEFAULT | Py_TPFLAGS_BASETYPE,  /*tp_flags*/
    0,                                         /*tp_doc*/
    0,                                         /*tp_traverse*/
    0,                                         /*tp_clear*/
    0,                                         /*tp_richcompare*/
    0,                                         /*tp_weaklistoffset*/
    0,                                         /*tp_iter*/
    0,                                         /*tp_iternext*/
    context_methods,                           /*tp_methods*/
    0,                                         /*tp_members*/
    context_getsetlist,                        /*tp_getset*/
    0,                                         /*tp_base*/
    0,                                         /*tp_dict*/
    0,                                         /*tp_descr_get*/
    0,                                         /*tp_descr_set*/
    0,                                         /*tp_dictoffset*/
    0,                                         /*tp_init*/
    0,                                         /*tp_alloc*/
    context_new,                               /*tp_new*/
};



#ifdef HAVE_OPENSSL_RAND

/* helper routines for seeding the SSL PRNG */
static PyObject *
PySSL_RAND_add(PyObject *self, PyObject *args)
{
    char *buf;
    int len;
    double entropy;

    if (!PyArg_ParseTuple(args, "s#d:RAND_add", &buf, &len, &entropy))
        return NULL;
    RAND_add(buf, len, entropy);
    Py_INCREF(Py_None);
    return Py_None;
}

PyDoc_STRVAR(PySSL_RAND_add_doc,
"RAND_add(string, entropy)\n\
\n\
Mix string into the OpenSSL PRNG state.  entropy (a float) is a lower\n\
bound on the entropy contained in string.  See RFC 1750.");

static PyObject *
PySSL_RAND_status(PyObject *self)
{
    return PyLong_FromLong(RAND_status());
}

PyDoc_STRVAR(PySSL_RAND_status_doc,
"RAND_status() -> 0 or 1\n\
\n\
Returns 1 if the OpenSSL PRNG has been seeded with enough data and 0 if not.\n\
It is necessary to seed the PRNG with RAND_add() on some platforms before\n\
using the ssl() function.");

static PyObject *
PySSL_RAND_egd(PyObject *self, PyObject *args)
{
    PyObject *path;
    int bytes;

    if (!PyArg_ParseTuple(args, "O&|i:RAND_egd",
                          PyUnicode_FSConverter, &path))
        return NULL;

    bytes = RAND_egd(PyBytes_AsString(path));
    Py_DECREF(path);
    if (bytes == -1) {
        PyErr_SetString(PySSLErrorObject,
                        "EGD connection failed or EGD did not return "
                        "enough data to seed the PRNG");
        return NULL;
    }
    return PyLong_FromLong(bytes);
}

PyDoc_STRVAR(PySSL_RAND_egd_doc,
"RAND_egd(path) -> bytes\n\
\n\
Queries the entropy gather daemon (EGD) on the socket named by 'path'.\n\
Returns number of bytes read.  Raises SSLError if connection to EGD\n\
fails or if it does provide enough data to seed PRNG.");

#endif



/* List of functions exported by this module. */

static PyMethodDef PySSL_methods[] = {
    {"_test_decode_cert",       PySSL_test_decode_certificate,
     METH_VARARGS},
#ifdef HAVE_OPENSSL_RAND
    {"RAND_add",            PySSL_RAND_add, METH_VARARGS,
     PySSL_RAND_add_doc},
    {"RAND_egd",            PySSL_RAND_egd, METH_VARARGS,
     PySSL_RAND_egd_doc},
    {"RAND_status",         (PyCFunction)PySSL_RAND_status, METH_NOARGS,
     PySSL_RAND_status_doc},
#endif
    {NULL,                  NULL}            /* Sentinel */
};


#ifdef WITH_THREAD

/* an implementation of OpenSSL threading operations in terms
   of the Python C thread library */

static PyThread_type_lock *_ssl_locks = NULL;

static unsigned long _ssl_thread_id_function (void) {
    return PyThread_get_thread_ident();
}

static void _ssl_thread_locking_function
    (int mode, int n, const char *file, int line) {
    /* this function is needed to perform locking on shared data
       structures. (Note that OpenSSL uses a number of global data
       structures that will be implicitly shared whenever multiple
       threads use OpenSSL.) Multi-threaded applications will
       crash at random if it is not set.

       locking_function() must be able to handle up to
       CRYPTO_num_locks() different mutex locks. It sets the n-th
       lock if mode & CRYPTO_LOCK, and releases it otherwise.

       file and line are the file number of the function setting the
       lock. They can be useful for debugging.
    */

    if ((_ssl_locks == NULL) ||
        (n < 0) || ((unsigned)n >= _ssl_locks_count))
        return;

    if (mode & CRYPTO_LOCK) {
        PyThread_acquire_lock(_ssl_locks[n], 1);
    } else {
        PyThread_release_lock(_ssl_locks[n]);
    }
}

static int _setup_ssl_threads(void) {

    unsigned int i;

    if (_ssl_locks == NULL) {
        _ssl_locks_count = CRYPTO_num_locks();
        _ssl_locks = (PyThread_type_lock *)
            malloc(sizeof(PyThread_type_lock) * _ssl_locks_count);
        if (_ssl_locks == NULL)
            return 0;
        memset(_ssl_locks, 0,
               sizeof(PyThread_type_lock) * _ssl_locks_count);
        for (i = 0;  i < _ssl_locks_count;  i++) {
            _ssl_locks[i] = PyThread_allocate_lock();
            if (_ssl_locks[i] == NULL) {
                unsigned int j;
                for (j = 0;  j < i;  j++) {
                    PyThread_free_lock(_ssl_locks[j]);
                }
                free(_ssl_locks);
                return 0;
            }
        }
        CRYPTO_set_locking_callback(_ssl_thread_locking_function);
        CRYPTO_set_id_callback(_ssl_thread_id_function);
    }
    return 1;
}

#endif  /* def HAVE_THREAD */

PyDoc_STRVAR(module_doc,
"Implementation module for SSL socket operations.  See the socket module\n\
for documentation.");


static struct PyModuleDef _sslmodule = {
    PyModuleDef_HEAD_INIT,
    "_ssl",
    module_doc,
    -1,
    PySSL_methods,
    NULL,
    NULL,
    NULL,
    NULL
};


static void
parse_openssl_version(unsigned long libver,
                      unsigned int *major, unsigned int *minor,
                      unsigned int *fix, unsigned int *patch,
                      unsigned int *status)
{
    *status = libver & 0xF;
    libver >>= 4;
    *patch = libver & 0xFF;
    libver >>= 8;
    *fix = libver & 0xFF;
    libver >>= 8;
    *minor = libver & 0xFF;
    libver >>= 8;
    *major = libver & 0xFF;
}

PyMODINIT_FUNC
PyInit__ssl(void)
{
    PyObject *m, *d, *r;
    unsigned long libver;
    unsigned int major, minor, fix, patch, status;
    PySocketModule_APIObject *socket_api;

    if (PyType_Ready(&PySSLContext_Type) < 0)
        return NULL;
    if (PyType_Ready(&PySSLSocket_Type) < 0)
        return NULL;

    m = PyModule_Create(&_sslmodule);
    if (m == NULL)
        return NULL;
    d = PyModule_GetDict(m);

    /* Load _socket module and its C API */
    socket_api = PySocketModule_ImportModuleAndAPI();
    if (!socket_api)
        return NULL;
    PySocketModule = *socket_api;

    /* Init OpenSSL */
    SSL_load_error_strings();
    SSL_library_init();
#ifdef WITH_THREAD
    /* note that this will start threading if not already started */
    if (!_setup_ssl_threads()) {
        return NULL;
    }
#endif
    OpenSSL_add_all_algorithms();

    /* Add symbols to module dict */
    PySSLErrorObject = PyErr_NewException("ssl.SSLError",
                                          PySocketModule.error,
                                          NULL);
    if (PySSLErrorObject == NULL)
        return NULL;
    if (PyDict_SetItemString(d, "SSLError", PySSLErrorObject) != 0)
        return NULL;
    if (PyDict_SetItemString(d, "_SSLContext",
                             (PyObject *)&PySSLContext_Type) != 0)
        return NULL;
    if (PyDict_SetItemString(d, "_SSLSocket",
                             (PyObject *)&PySSLSocket_Type) != 0)
        return NULL;
    PyModule_AddIntConstant(m, "SSL_ERROR_ZERO_RETURN",
                            PY_SSL_ERROR_ZERO_RETURN);
    PyModule_AddIntConstant(m, "SSL_ERROR_WANT_READ",
                            PY_SSL_ERROR_WANT_READ);
    PyModule_AddIntConstant(m, "SSL_ERROR_WANT_WRITE",
                            PY_SSL_ERROR_WANT_WRITE);
    PyModule_AddIntConstant(m, "SSL_ERROR_WANT_X509_LOOKUP",
                            PY_SSL_ERROR_WANT_X509_LOOKUP);
    PyModule_AddIntConstant(m, "SSL_ERROR_SYSCALL",
                            PY_SSL_ERROR_SYSCALL);
    PyModule_AddIntConstant(m, "SSL_ERROR_SSL",
                            PY_SSL_ERROR_SSL);
    PyModule_AddIntConstant(m, "SSL_ERROR_WANT_CONNECT",
                            PY_SSL_ERROR_WANT_CONNECT);
    /* non ssl.h errorcodes */
    PyModule_AddIntConstant(m, "SSL_ERROR_EOF",
                            PY_SSL_ERROR_EOF);
    PyModule_AddIntConstant(m, "SSL_ERROR_INVALID_ERROR_CODE",
                            PY_SSL_ERROR_INVALID_ERROR_CODE);
    /* cert requirements */
    PyModule_AddIntConstant(m, "CERT_NONE",
                            PY_SSL_CERT_NONE);
    PyModule_AddIntConstant(m, "CERT_OPTIONAL",
                            PY_SSL_CERT_OPTIONAL);
    PyModule_AddIntConstant(m, "CERT_REQUIRED",
                            PY_SSL_CERT_REQUIRED);

    /* protocol versions */
#ifndef OPENSSL_NO_SSL2
    PyModule_AddIntConstant(m, "PROTOCOL_SSLv2",
                            PY_SSL_VERSION_SSL2);
#endif
    PyModule_AddIntConstant(m, "PROTOCOL_SSLv3",
                            PY_SSL_VERSION_SSL3);
    PyModule_AddIntConstant(m, "PROTOCOL_SSLv23",
                            PY_SSL_VERSION_SSL23);
    PyModule_AddIntConstant(m, "PROTOCOL_TLSv1",
                            PY_SSL_VERSION_TLS1);

    /* protocol options */
    PyModule_AddIntConstant(m, "OP_ALL", SSL_OP_ALL);
    PyModule_AddIntConstant(m, "OP_NO_SSLv2", SSL_OP_NO_SSLv2);
    PyModule_AddIntConstant(m, "OP_NO_SSLv3", SSL_OP_NO_SSLv3);
    PyModule_AddIntConstant(m, "OP_NO_TLSv1", SSL_OP_NO_TLSv1);

#ifdef SSL_CTRL_SET_TLSEXT_HOSTNAME
    r = Py_True;
#else
    r = Py_False;
#endif
    Py_INCREF(r);
    PyModule_AddObject(m, "HAS_SNI", r);

    /* OpenSSL version */
    /* SSLeay() gives us the version of the library linked against,
       which could be different from the headers version.
    */
    libver = SSLeay();
    r = PyLong_FromUnsignedLong(libver);
    if (r == NULL)
        return NULL;
    if (PyModule_AddObject(m, "OPENSSL_VERSION_NUMBER", r))
        return NULL;
    parse_openssl_version(libver, &major, &minor, &fix, &patch, &status);
    r = Py_BuildValue("IIIII", major, minor, fix, patch, status);
    if (r == NULL || PyModule_AddObject(m, "OPENSSL_VERSION_INFO", r))
        return NULL;
    r = PyUnicode_FromString(SSLeay_version(SSLEAY_VERSION));
    if (r == NULL || PyModule_AddObject(m, "OPENSSL_VERSION", r))
        return NULL;

    libver = OPENSSL_VERSION_NUMBER;
    parse_openssl_version(libver, &major, &minor, &fix, &patch, &status);
    r = Py_BuildValue("IIIII", major, minor, fix, patch, status);
    if (r == NULL || PyModule_AddObject(m, "_OPENSSL_API_VERSION", r))
        return NULL;

    return m;
}<|MERGE_RESOLUTION|>--- conflicted
+++ resolved
@@ -303,76 +303,7 @@
     PySSL_BEGIN_ALLOW_THREADS
     self->ssl = SSL_new(ctx);
     PySSL_END_ALLOW_THREADS
-<<<<<<< HEAD
     SSL_set_fd(self->ssl, sock->sock_fd);
-=======
-
-    if (self->ctx == NULL) {
-        errstr = ERRSTR("Invalid SSL protocol variant specified.");
-        goto fail;
-    }
-
-    if (certreq != PY_SSL_CERT_NONE) {
-        if (cacerts_file == NULL) {
-            errstr = ERRSTR("No root certificates specified for "
-                            "verification of other-side certificates.");
-            goto fail;
-        } else {
-            PySSL_BEGIN_ALLOW_THREADS
-            ret = SSL_CTX_load_verify_locations(self->ctx,
-                                                cacerts_file,
-                                                NULL);
-            PySSL_END_ALLOW_THREADS
-            if (ret != 1) {
-                _setSSLError(NULL, 0, __FILE__, __LINE__);
-                goto fail;
-            }
-        }
-    }
-    if (key_file) {
-        PySSL_BEGIN_ALLOW_THREADS
-        ret = SSL_CTX_use_PrivateKey_file(self->ctx, key_file,
-                                          SSL_FILETYPE_PEM);
-        PySSL_END_ALLOW_THREADS
-        if (ret != 1) {
-            _setSSLError(NULL, ret, __FILE__, __LINE__);
-            goto fail;
-        }
-
-        PySSL_BEGIN_ALLOW_THREADS
-        ret = SSL_CTX_use_certificate_chain_file(self->ctx,
-                                                 cert_file);
-        PySSL_END_ALLOW_THREADS
-        if (ret != 1) {
-            /*
-            fprintf(stderr, "ret is %d, errcode is %lu, %lu, with file \"%s\"\n",
-                ret, ERR_peek_error(), ERR_peek_last_error(), cert_file);
-                */
-            if (ERR_peek_last_error() != 0) {
-                _setSSLError(NULL, ret, __FILE__, __LINE__);
-                goto fail;
-            }
-        }
-    }
-
-    /* ssl compatibility */
-    SSL_CTX_set_options(self->ctx,
-                        SSL_OP_ALL & ~SSL_OP_DONT_INSERT_EMPTY_FRAGMENTS);
-
-    verification_mode = SSL_VERIFY_NONE;
-    if (certreq == PY_SSL_CERT_OPTIONAL)
-        verification_mode = SSL_VERIFY_PEER;
-    else if (certreq == PY_SSL_CERT_REQUIRED)
-        verification_mode = (SSL_VERIFY_PEER |
-                             SSL_VERIFY_FAIL_IF_NO_PEER_CERT);
-    SSL_CTX_set_verify(self->ctx, verification_mode,
-                       NULL); /* set verify lvl */
-
-    PySSL_BEGIN_ALLOW_THREADS
-    self->ssl = SSL_new(self->ctx); /* New ssl struct */
-    PySSL_END_ALLOW_THREADS
-    SSL_set_fd(self->ssl, Sock->sock_fd);       /* Set the socket for SSL */
->>>>>>> f2bf8a6a
 #ifdef SSL_MODE_AUTO_RETRY
     SSL_set_mode(self->ssl, SSL_MODE_AUTO_RETRY);
 #endif
@@ -1550,7 +1481,8 @@
     self->ctx = ctx;
     /* Defaults */
     SSL_CTX_set_verify(self->ctx, SSL_VERIFY_NONE, NULL);
-    SSL_CTX_set_options(self->ctx, SSL_OP_ALL);
+    SSL_CTX_set_options(self->ctx,
+                        SSL_OP_ALL & ~SSL_OP_DONT_INSERT_EMPTY_FRAGMENTS);
 
 #define SID_CTX "Python"
     SSL_CTX_set_session_id_context(self->ctx, (const unsigned char *) SID_CTX,
@@ -2212,7 +2144,8 @@
                             PY_SSL_VERSION_TLS1);
 
     /* protocol options */
-    PyModule_AddIntConstant(m, "OP_ALL", SSL_OP_ALL);
+    PyModule_AddIntConstant(m, "OP_ALL",
+                            SSL_OP_ALL & ~SSL_OP_DONT_INSERT_EMPTY_FRAGMENTS);
     PyModule_AddIntConstant(m, "OP_NO_SSLv2", SSL_OP_NO_SSLv2);
     PyModule_AddIntConstant(m, "OP_NO_SSLv3", SSL_OP_NO_SSLv3);
     PyModule_AddIntConstant(m, "OP_NO_TLSv1", SSL_OP_NO_TLSv1);
