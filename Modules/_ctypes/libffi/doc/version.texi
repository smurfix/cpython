--- conflicted
+++ resolved
@@ -1,11 +1,4 @@
-<<<<<<< HEAD
-@set UPDATED 6 February 2013
-@set UPDATED-MONTH February 2013
-@set EDITION 3.0.12
-@set VERSION 3.0.12
-=======
 @set UPDATED 16 March 2013
 @set UPDATED-MONTH March 2013
 @set EDITION 3.0.13
-@set VERSION 3.0.13
->>>>>>> f6971804
+@set VERSION 3.0.13