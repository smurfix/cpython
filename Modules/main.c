--- conflicted
+++ resolved
@@ -104,17 +104,10 @@
 "PYTHONFAULTHANDLER: dump the Python traceback on fatal errors.\n\
 ";
 static char *usage_6 = "\
-<<<<<<< HEAD
-PYTHONHASHSEED: if this variable is set to ``random``, a random value is used\n\
+PYTHONHASHSEED: if this variable is set to 'random', a random value is used\n\
    to seed the hashes of str, bytes and datetime objects.  It can also be\n\
    set to an integer in the range [0,4294967295] to get hash values with a\n\
    predictable seed.\n\
-=======
-PYTHONHASHSEED: if this variable is set to 'random', the effect is the same\n\
-   as specifying the -R option: a random value is used to seed the hashes of\n\
-   str, bytes and datetime objects.  It can also be set to an integer\n\
-   in the range [0,4294967295] to get hash values with a predictable seed.\n\
->>>>>>> 7ef825fd
 ";
 
 static int
